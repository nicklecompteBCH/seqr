--- conflicted
+++ resolved
@@ -114,8 +114,7 @@
       <HorizontalSpacer width={10} />
       {compact ? geneConsequence :
       <GeneLinks>
-<<<<<<< HEAD
-        <a href={`http://gnomad-beta.broadinstitute.org/gene/${gene.geneSymbol}`} target="_blank">gnomAD</a>
+        <a href={`http://gnomad.broadinstitute.org/gene/${gene.geneSymbol}`} target="_blank">gnomAD</a>
         {/* TODO have gene search link for new gene search including on search page */}
         {project &&
           <span>
@@ -123,11 +122,6 @@
             <a href={`/project/${project.deprecatedProjectId}/gene/${gene.geneId}`} target="_blank" rel="noopener noreferrer">Gene Search</a><br />
           </span>
         }
-=======
-        <a href={`http://gnomad.broadinstitute.org/gene/${gene.geneSymbol}`} target="_blank">gnomAD</a>
-        <HorizontalSpacer width={5} />|<HorizontalSpacer width={5} />
-        <a href={`/project/${project.deprecatedProjectId}/gene/${gene.geneId}`} target="_blank">Gene Search</a><br />
->>>>>>> 24eae643
       </GeneLinks>}
     </div>
   )
