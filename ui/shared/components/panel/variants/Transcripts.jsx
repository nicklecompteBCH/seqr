import React from 'react'
import PropTypes from 'prop-types'
import styled from 'styled-components'
import { connect } from 'react-redux'
import { Label, Header, Table, Segment } from 'semantic-ui-react'

import { getGenesById } from 'redux/selectors'
import { VerticalSpacer } from '../../Spacers'
import ShowGeneModal from '../../buttons/ShowGeneModal'
import { ProteinSequence } from './Annotations'
import { GENOME_VERSION_37 } from '../../../utils/constants'


const TranscriptLink = styled.a`
  font-size: 1.3em;
  font-weight: ${(props) => { return props.isChosen ? 'bold' : 'normal' }}
`

const AnnotationSection = styled.div`
  display: inline-block;
  padding-right: 30px;
`

const AnnotationLabel = styled.small`
  font-weight: bolder;
  color: grey;
  padding-right: 10px;
`

<<<<<<< HEAD
const Transcripts = ({ variant, loading, loadVariantTranscripts: dispatchLoadVariantTranscripts, genesById }) =>
  <DataLoader contentId={variant} content={variant.transcripts} loading={loading} load={dispatchLoadVariantTranscripts}>
    {variant.transcripts && Object.entries(variant.transcripts).map(([geneId, geneTranscripts]) =>
      <div key={geneId}>
        <Header size="huge" attached="top" content={<ShowGeneModal gene={genesById[geneId]} modalId="transcripts" />} subheader={`Gene Id: ${geneId}`} />
        <Segment attached="bottom">
          <Table basic="very">
            <Table.Body>
              {geneTranscripts.map(transcript =>
                <Table.Row key={transcript.transcriptId}>
                  <Table.Cell width={3}>
                    <TranscriptLink
                      target="_blank"
                      href={`http://${variant.genomeVersion === GENOME_VERSION_37 ? 'grch37' : 'useast'}.ensembl.org/Homo_sapiens/Transcript/Summary?t=${transcript.transcriptId}`}
                      isChosen={transcript.isChosenTranscript}
                    >
                      {transcript.transcriptId}
                    </TranscriptLink>
                    <div>
                      {transcript.isChosenTranscript &&
                        <span>
                          <VerticalSpacer height={5} />
                          <Label content="Chosen Transcript" color="orange" size="small" />
                        </span>
                      }
                      {transcript.canonical &&
                        <span>
                          <VerticalSpacer height={5} />
                          <Label content="Canonical Transcript" color="green" size="small" />
                        </span>
                      }
                    </div>
                  </Table.Cell>
                  <Table.Cell width={4}>
                    {transcript.consequence}
                  </Table.Cell>
                  <Table.Cell width={9}>
                    <AnnotationSection>
                      <AnnotationLabel>Codons</AnnotationLabel>{transcript.codons}<br />
                      <AnnotationLabel>Amino Acids</AnnotationLabel>{transcript.aminoAcids}<br />
                    </AnnotationSection>
                    <AnnotationSection>
                      <AnnotationLabel>cDNA Position</AnnotationLabel>{transcript.cdnaPosition}<br />
                      <AnnotationLabel>CDS Position</AnnotationLabel>{transcript.cdsPosition}<br />
                    </AnnotationSection>
                    <AnnotationSection>
                      <AnnotationLabel>HGVS.C</AnnotationLabel>{transcript.hgvsc && <ProteinSequence hgvs={transcript.hgvsc} />}<br />
                      <AnnotationLabel>HGVS.P</AnnotationLabel>{transcript.hgvsp && <ProteinSequence hgvs={transcript.hgvsp} />}<br />
                    </AnnotationSection>
                  </Table.Cell>
                </Table.Row>,
              )}
            </Table.Body>
          </Table>
        </Segment>
        <VerticalSpacer height={10} />
      </div>,
    )}
  </DataLoader>
=======
const Transcripts = ({ variant, genesById }) =>
  variant.transcripts && Object.entries(variant.transcripts).map(([geneId, geneTranscripts]) =>
    <div key={geneId}>
      <Header
        size="huge"
        attached="top"
        content={genesById[geneId] && <ShowGeneModal gene={genesById[geneId]} modalId={`${variant.variantId}-transcripts`} />}
        subheader={`Gene Id: ${geneId}`}
      />
      <Segment attached="bottom">
        <Table basic="very">
          <Table.Body>
            {geneTranscripts.map(transcript =>
              <Table.Row key={transcript.transcriptId}>
                <Table.Cell width={3}>
                  <TranscriptLink
                    target="_blank"
                    href={`http://${variant.genomeVersion === GENOME_VERSION_37 ? 'grch37' : 'useast'}.ensembl.org/Homo_sapiens/Transcript/Summary?t=${transcript.transcriptId}`}
                    isChosen={transcript.isChosenTranscript}
                  >
                    {transcript.transcriptId}
                  </TranscriptLink>
                  <div>
                    {transcript.isChosenTranscript &&
                      <span>
                        <VerticalSpacer height={5} />
                        <Label content="Chosen Transcript" color="orange" size="small" />
                      </span>
                    }
                    {transcript.canonical &&
                      <span>
                        <VerticalSpacer height={5} />
                        <Label content="Canonical Transcript" color="green" size="small" />
                      </span>
                    }
                  </div>
                </Table.Cell>
                <Table.Cell width={4}>
                  {transcript.consequence}
                </Table.Cell>
                <Table.Cell width={9}>
                  <AnnotationSection>
                    <AnnotationLabel>Codons</AnnotationLabel>{transcript.codons}<br />
                    <AnnotationLabel>Amino Acids</AnnotationLabel>{transcript.aminoAcids}<br />
                  </AnnotationSection>
                  <AnnotationSection>
                    <AnnotationLabel>cDNA Position</AnnotationLabel>{transcript.cdnaPosition}<br />
                    <AnnotationLabel>CDS Position</AnnotationLabel>{transcript.cdsPosition}<br />
                  </AnnotationSection>
                  <AnnotationSection>
                    <AnnotationLabel>HGVS.C</AnnotationLabel>{transcript.hgvsc && <ProteinSequence hgvs={transcript.hgvsc} />}<br />
                    <AnnotationLabel>HGVS.P</AnnotationLabel>{transcript.hgvsp && <ProteinSequence hgvs={transcript.hgvsp} />}<br />
                  </AnnotationSection>
                </Table.Cell>
              </Table.Row>,
            )}
          </Table.Body>
        </Table>
      </Segment>
      <VerticalSpacer height={10} />
    </div>,
  )
>>>>>>> f1caa3f8

Transcripts.propTypes = {
  variant: PropTypes.object.isRequired,
  genesById: PropTypes.object.isRequired,
}

const mapStateToProps = state => ({
  genesById: getGenesById(state),
})

export default connect(mapStateToProps)(Transcripts)
<|MERGE_RESOLUTION|>--- conflicted
+++ resolved
@@ -27,67 +27,6 @@
   padding-right: 10px;
 `
 
-<<<<<<< HEAD
-const Transcripts = ({ variant, loading, loadVariantTranscripts: dispatchLoadVariantTranscripts, genesById }) =>
-  <DataLoader contentId={variant} content={variant.transcripts} loading={loading} load={dispatchLoadVariantTranscripts}>
-    {variant.transcripts && Object.entries(variant.transcripts).map(([geneId, geneTranscripts]) =>
-      <div key={geneId}>
-        <Header size="huge" attached="top" content={<ShowGeneModal gene={genesById[geneId]} modalId="transcripts" />} subheader={`Gene Id: ${geneId}`} />
-        <Segment attached="bottom">
-          <Table basic="very">
-            <Table.Body>
-              {geneTranscripts.map(transcript =>
-                <Table.Row key={transcript.transcriptId}>
-                  <Table.Cell width={3}>
-                    <TranscriptLink
-                      target="_blank"
-                      href={`http://${variant.genomeVersion === GENOME_VERSION_37 ? 'grch37' : 'useast'}.ensembl.org/Homo_sapiens/Transcript/Summary?t=${transcript.transcriptId}`}
-                      isChosen={transcript.isChosenTranscript}
-                    >
-                      {transcript.transcriptId}
-                    </TranscriptLink>
-                    <div>
-                      {transcript.isChosenTranscript &&
-                        <span>
-                          <VerticalSpacer height={5} />
-                          <Label content="Chosen Transcript" color="orange" size="small" />
-                        </span>
-                      }
-                      {transcript.canonical &&
-                        <span>
-                          <VerticalSpacer height={5} />
-                          <Label content="Canonical Transcript" color="green" size="small" />
-                        </span>
-                      }
-                    </div>
-                  </Table.Cell>
-                  <Table.Cell width={4}>
-                    {transcript.consequence}
-                  </Table.Cell>
-                  <Table.Cell width={9}>
-                    <AnnotationSection>
-                      <AnnotationLabel>Codons</AnnotationLabel>{transcript.codons}<br />
-                      <AnnotationLabel>Amino Acids</AnnotationLabel>{transcript.aminoAcids}<br />
-                    </AnnotationSection>
-                    <AnnotationSection>
-                      <AnnotationLabel>cDNA Position</AnnotationLabel>{transcript.cdnaPosition}<br />
-                      <AnnotationLabel>CDS Position</AnnotationLabel>{transcript.cdsPosition}<br />
-                    </AnnotationSection>
-                    <AnnotationSection>
-                      <AnnotationLabel>HGVS.C</AnnotationLabel>{transcript.hgvsc && <ProteinSequence hgvs={transcript.hgvsc} />}<br />
-                      <AnnotationLabel>HGVS.P</AnnotationLabel>{transcript.hgvsp && <ProteinSequence hgvs={transcript.hgvsp} />}<br />
-                    </AnnotationSection>
-                  </Table.Cell>
-                </Table.Row>,
-              )}
-            </Table.Body>
-          </Table>
-        </Segment>
-        <VerticalSpacer height={10} />
-      </div>,
-    )}
-  </DataLoader>
-=======
 const Transcripts = ({ variant, genesById }) =>
   variant.transcripts && Object.entries(variant.transcripts).map(([geneId, geneTranscripts]) =>
     <div key={geneId}>
@@ -150,7 +89,6 @@
       <VerticalSpacer height={10} />
     </div>,
   )
->>>>>>> f1caa3f8
 
 Transcripts.propTypes = {
   variant: PropTypes.object.isRequired,
