--- conflicted
+++ resolved
@@ -177,11 +177,7 @@
         variant.liftedOverPos ?
           <div>
             hg19:<HorizontalSpacer width={5} />
-<<<<<<< HEAD
-            <a href={ucscBrowserLink(variant, GENOME_VERSION_37)} target="_blank" rel="noopener noreferrer">
-=======
-            <a href={ucscBrowserLink(variant, '37')} target="_blank">
->>>>>>> fec8e75f
+            <a href={ucscBrowserLink(variant, GENOME_VERSION_37)} target="_blank">
               chr{variant.liftedOverChrom}:{variant.liftedOverPos}
             </a>
           </div>
