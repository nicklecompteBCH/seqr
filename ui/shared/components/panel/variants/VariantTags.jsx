import React from 'react'
import PropTypes from 'prop-types'
import { connect } from 'react-redux'
import { Popup } from 'semantic-ui-react'
import styled from 'styled-components'

import { updateVariantNote, updateVariantTags } from 'redux/rootReducer'
<<<<<<< HEAD
import { getProjectsByGuid } from 'redux/selectors'
import { DISCOVERY_TAG_CATEGORY } from '../../../utils/constants'
=======
import { getProject } from 'pages/Project/selectors'
import { DISCOVERY_CATEGORY_NAME } from 'shared/utils/constants'
>>>>>>> a070200e
import { HorizontalSpacer } from '../../Spacers'
import ReduxFormWrapper from '../../form/ReduxFormWrapper'
import { InlineToggle, BooleanCheckbox } from '../../form/Inputs'
import TagFieldView from '../view-fields/TagFieldView'
import TextFieldView from '../view-fields/TextFieldView'

const TagTitle = styled.span`
  font-weight: bolder;
  margin-right: 5px;
  vertical-align: top;
`

const ShortcutToggleContainer = styled.div`
  display: inline-block;
  
  .form {
    display: inline-block;
  }
`

const NoteContainer = styled.div`
  color: black;
  white-space: normal;
  display: inline-block;
  max-width: calc(100% - 50px);
  
  > span {
    display: flex;
  }
`

const SHORTCUT_TAGS = ['Review', 'Excluded']

const VARIANT_NOTE_FIELDS = [{
  name: 'submitToClinvar',
  label: <label>Add to <i style={{ color: 'red' }}>ClinVar</i> submission</label>, //eslint-disable-line jsx-a11y/label-has-for
  component: BooleanCheckbox,
  style: { paddingTop: '2em' },
}]

const taggedByPopup = (tag, title) => trigger =>
  <Popup
    position="top right"
    size="tiny"
    trigger={trigger}
    header={title || 'Tagged by'}
    hoverable
    flowing
    content={
      <div>
        {tag.createdBy || 'unknown user'}
        {tag.lastModifiedDate && <span>&nbsp; on {new Date(tag.lastModifiedDate).toLocaleDateString()}</span>}
        {tag.metadata && <div>{tag.metadataTitle ? <span><b>{tag.metadataTitle}:</b> {tag.metadata}</span> : <i>{tag.metadata}</i>}</div>}
        {tag.searchParameters && <div><a href={tag.searchParameters} target="_blank">Re-run search</a></div>}
      </div>
    }
  />


const ShortcutTagToggle = ({ tag, ...props }) => {
  const toggle = <InlineToggle color={tag && tag.color} {...props} />
  return tag ? taggedByPopup(tag)(toggle) : toggle
}

ShortcutTagToggle.propTypes = {
  tag: PropTypes.object,
}

const ShortcutTags = ({ variant, dispatchUpdateVariantTags }) => {
  const appliedShortcutTags = SHORTCUT_TAGS.reduce((acc, tagName) => {
    const appliedTag = variant.tags.find(tag => tag.name === tagName)
    return appliedTag ? { ...acc, [tagName]: appliedTag } : acc
  }, {})
  const shortcutTagFields = SHORTCUT_TAGS.map(tagName => ({
    name: tagName,
    label: tagName,
    component: ShortcutTagToggle,
    tag: appliedShortcutTags[tagName],
  }))

  const onSubmit = (values) => {
    const updatedTags = Object.keys(values).reduce((allTags, tagName) => {
      const applied = values[tagName]
      if (applied) {
        return [...allTags, { name: tagName }]
      }
      return allTags.filter(tag => tag.name !== tagName)
    }, variant.tags)
    return dispatchUpdateVariantTags({ ...variant, tags: updatedTags })
  }

  return (
    <ShortcutToggleContainer>
      <ReduxFormWrapper
        onSubmit={onSubmit}
        form={`editShorcutTags-${variant.variantId}`}
        initialValues={appliedShortcutTags}
        closeOnSuccess={false}
        submitOnChange
        fields={shortcutTagFields}
      />
    </ShortcutToggleContainer>
  )
}

ShortcutTags.propTypes = {
  variant: PropTypes.object,
  dispatchUpdateVariantTags: PropTypes.func,
}


const VariantTagField = ({ variant, fieldName, ...props }) =>
  <TagFieldView
    idField="variantId"
    modalTitle={`Edit Variant ${fieldName} for chr${variant.chrom}:${variant.pos} ${variant.ref} > ${variant.alt}`}
    editLabel={`Edit ${fieldName}`}
    initialValues={variant}
    compact
    isEditable
    popup={taggedByPopup}
    {...props}
  />

VariantTagField.propTypes = {
  variant: PropTypes.object,
  fieldName: PropTypes.string,
}

const VariantNoteField = ({ action, note, variant, ...props }) => {
  const values = { ...variant, ...note }
  return <TextFieldView
    isEditable
    field="note"
    modalTitle={`${action} Variant Note`}
    additionalEditFields={VARIANT_NOTE_FIELDS}
    initialValues={values}
    idField={note ? 'noteGuid' : 'variantId'}
    deleteConfirm="Are you sure you want to delete this note?"
    textPopup={note && taggedByPopup(note, 'Note By')}
    {...props}
  />
}

VariantNoteField.propTypes = {
  note: PropTypes.object,
  variant: PropTypes.object,
  action: PropTypes.string,
}

const VariantTags = ({ variant, project, updateVariantNote: dispatchUpdateVariantNote, updateVariantTags: dispatchUpdateVariantTags }) =>
  <div>
    <div>
      <TagTitle>Tags:</TagTitle>
      <HorizontalSpacer width={5} />
      <ShortcutTags variant={variant} dispatchUpdateVariantTags={dispatchUpdateVariantTags} />
      <VariantTagField
        field="tags"
        fieldName="Tags"
        variant={variant}
        tagOptions={project.variantTagTypes}
        onSubmit={dispatchUpdateVariantTags}
      />
      <HorizontalSpacer width={5} />
<<<<<<< HEAD
      {variant.tags.some(tag => tag.category === DISCOVERY_TAG_CATEGORY) &&
=======
      {variant.tags.some(tag => tag.category === DISCOVERY_CATEGORY_NAME) &&
>>>>>>> a070200e
        <span>
          <TagTitle>Fxnl Data:</TagTitle>
          <VariantTagField
            field="functionalData"
            fieldName="Fxnl Data"
            variant={variant}
            tagOptions={project.variantFunctionalTagTypes}
            editMetadata
            onSubmit={dispatchUpdateVariantTags}
          />
          <HorizontalSpacer width={5} />
        </span>
      }
    </div>
    <div>
      <TagTitle>Notes:</TagTitle>
      <NoteContainer>
        {variant.notes.map(note =>
          <VariantNoteField
            key={note.noteGuid}
            note={note}
            variant={variant}
            isDeletable
            compact
            action="Edit"
            onSubmit={dispatchUpdateVariantNote}
          />,
        )}
        <VariantNoteField
          variant={variant}
          editIconName="plus"
          editLabel="Add Note"
          action="Add"
          onSubmit={dispatchUpdateVariantNote}
        />
      </NoteContainer>
    </div>
  </div>

VariantTags.propTypes = {
  variant: PropTypes.object,
  project: PropTypes.object,
  updateVariantNote: PropTypes.func,
  updateVariantTags: PropTypes.func,
}

const mapStateToProps = (state, ownProps) => ({
  project: getProjectsByGuid(state)[ownProps.variant.projectGuid],
})

const mapDispatchToProps = {
  updateVariantNote, updateVariantTags,
}

export default connect(mapStateToProps, mapDispatchToProps)(VariantTags)<|MERGE_RESOLUTION|>--- conflicted
+++ resolved
@@ -5,13 +5,8 @@
 import styled from 'styled-components'
 
 import { updateVariantNote, updateVariantTags } from 'redux/rootReducer'
-<<<<<<< HEAD
 import { getProjectsByGuid } from 'redux/selectors'
-import { DISCOVERY_TAG_CATEGORY } from '../../../utils/constants'
-=======
-import { getProject } from 'pages/Project/selectors'
 import { DISCOVERY_CATEGORY_NAME } from 'shared/utils/constants'
->>>>>>> a070200e
 import { HorizontalSpacer } from '../../Spacers'
 import ReduxFormWrapper from '../../form/ReduxFormWrapper'
 import { InlineToggle, BooleanCheckbox } from '../../form/Inputs'
@@ -175,11 +170,7 @@
         onSubmit={dispatchUpdateVariantTags}
       />
       <HorizontalSpacer width={5} />
-<<<<<<< HEAD
-      {variant.tags.some(tag => tag.category === DISCOVERY_TAG_CATEGORY) &&
-=======
       {variant.tags.some(tag => tag.category === DISCOVERY_CATEGORY_NAME) &&
->>>>>>> a070200e
         <span>
           <TagTitle>Fxnl Data:</TagTitle>
           <VariantTagField
