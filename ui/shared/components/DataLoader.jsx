--- conflicted
+++ resolved
@@ -11,13 +11,9 @@
     contentId: PropTypes.any,
     content: PropTypes.any,
     loading: PropTypes.bool.isRequired,
-<<<<<<< HEAD
-    load: PropTypes.func.isRequired,
-    errorMessage: PropTypes.string,
-=======
     load: PropTypes.func,
     hideError: PropTypes.bool,
->>>>>>> df984ccc
+    errorMessage: PropTypes.string,
     children: PropTypes.node,
   }
 
@@ -30,11 +26,7 @@
   }
 
   render() {
-<<<<<<< HEAD
-    const { loading, content, errorMessage, children } = this.props
-=======
-    const { loading, content, children, hideError } = this.props
->>>>>>> df984ccc
+    const { loading, content, errorMessage, children, hideError } = this.props
     if (loading) {
       // Loader needs to be in an extra Dimmer to properly show up if it is in a modal (https://github.com/Semantic-Org/Semantic-UI-React/issues/879)
       return <Dimmer inverted active><Loader content="Loading" /></Dimmer>
