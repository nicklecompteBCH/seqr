--- conflicted
+++ resolved
@@ -1,15 +1,11 @@
 import React from 'react'
 import PropTypes from 'prop-types'
 
-<<<<<<< HEAD
-import { Icon, Popup } from 'semantic-ui-react'
+import { Popup } from 'semantic-ui-react'
 import { Link } from 'react-router-dom'
-=======
-import { Popup, Table } from 'semantic-ui-react'
->>>>>>> 3b41bf2c
 //import randomMC from 'random-material-color'
 
-import ColoredIcon from '../icons/ColoredIcon'
+import { ColoredIcon } from '../StyledComponents'
 
 class HorizontalStackedBar extends React.Component {
 
@@ -60,7 +56,6 @@
         ...(height ? { height: `${height}px` } : {}),
       }}
       >
-<<<<<<< HEAD
         {total > 0 ?
           <Popup
             trigger={
@@ -90,7 +85,7 @@
                         <tr key={d.name} style={{ whitespace: 'nowrap' }}>
                           {!d.header &&
                             <td style={{ paddingRight: '5px', width: '55px', verticalAlign: 'top' }}>
-                              <Icon name="square" size="small" style={{ color: d.color }} /> {d.count}
+                              <ColoredIcon name="square" size="small" color={d.color} /> {d.count}
                             </td>
                           }
                           <td colSpan={d.header ? 3 : 1} style={{ whitespace: 'nowrap', color: d.header ? 'grey' : 'inherit' }}>
@@ -105,7 +100,7 @@
                       ))
                     }
                     <tr>
-                      <td><Icon name="square" size="small" style={{ color: 'white' }} /> {total}</td>
+                      <td><ColoredIcon name="square" size="small" color="white" /> {total}</td>
                       <td>Total</td>
                       <td />
                     </tr>
@@ -123,55 +118,6 @@
             {noDataMessage}
           </div>
         }
-=======
-        <Popup
-          trigger={
-            <span style={{ whiteSpace: 'nowrap' }}>
-              {
-                dataWithPercents.map(d => (d.percent >= 1 ?
-                  <div key={d.name} style={{
-                    height: '100%',
-                    width: `${d.percent}%`,
-                    backgroundColor: d.color,
-                    display: 'inline-block',
-                  }}
-                  /> : null
-                ))
-              }
-            </span>
-          }
-          content={
-            <div>
-              {title && <div><b>{title}</b><br /></div>}
-              <Table basic="very" compact="very">
-                <Table.Body>
-                  {
-                    dataWithPercents.map(d => (
-                      d.count > 0 ?
-                        <Table.Row key={d.name} verticalAlign="top" >
-                          <Table.Cell collapsing><ColoredIcon name="square" size="small" color={d.color} /> {d.count}</Table.Cell>
-                          <Table.Cell singleLine>{d.name}</Table.Cell>
-                          <Table.Cell collapsing>({d.percent}%)</Table.Cell>
-                        </Table.Row> : null
-                    ))
-                  }
-
-                  {
-                    dataWithPercents.filter(d => d.count > 0).length > 1 ?
-                      <Table.Row>
-                        <Table.Cell><ColoredIcon name="square" size="small" color="white" /> {total}</Table.Cell>
-                        <Table.Cell>Total</Table.Cell>
-                        <Table.Cell />
-                      </Table.Row> : null
-                  }
-                </Table.Body>
-              </Table>
-            </div>
-          }
-          position="right center"
-          size="small"
-        />
->>>>>>> 3b41bf2c
       </div>)
   }
 }
