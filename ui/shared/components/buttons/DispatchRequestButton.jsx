import React from 'react'
import PropTypes from 'prop-types'
import { Confirm } from 'semantic-ui-react'

import RequestStatus from '../form/RequestStatus'
import { ButtonLink } from '../StyledComponents'


class DispatchRequestButton extends React.Component {

  static propTypes = {

    /** React component to show if no children */
    buttonContent: PropTypes.node,

    /** Callback to dispatch on submit */
    onSubmit: PropTypes.func.isRequired,

    /** Optional confirm dialog to show before submitting the request */
    confirmDialog: PropTypes.oneOfType([PropTypes.string, PropTypes.node]),

    /** child componenets */
    children: PropTypes.node,

    buttonContainer: PropTypes.node,

    /** Optional callback when request succeeds **/
    onSuccess: PropTypes.func,
  }

  constructor(props) {
    super(props)

    this.state = {
      requestStatus: RequestStatus.NONE,
      requestErrorMessage: null,
      isConfirmDialogVisible: false,
    }
  }

  render() {
<<<<<<< HEAD
    return React.cloneElement(this.props.buttonContainer || <span />, { children: [
      this.props.children ?
        React.cloneElement(this.props.children, { onChange: this.handleButtonClick, onClick: this.handleButtonClick, key: 'children' }) :
        <ButtonLink key="button" onClick={this.handleButtonClick}>{this.props.buttonContent}</ButtonLink>,
      <RequestStatus key="status" status={this.state.requestStatus} errorMessage={this.state.requestErrorMessage} />,
      <Confirm
        key="confirm"
        content={this.props.confirmDialog}
        open={this.state.isConfirmDialogVisible}
        onConfirm={this.performAction}
        onCancel={() => this.setState({ isConfirmDialogVisible: false })}
      />,
    ] })
=======
    const { buttonContent, confirmDialog, children, onSuccess, onSubmit, ...props } = this.props
    return (
      <span>
        {children ?
          React.cloneElement(children, { onClick: this.handleButtonClick }) :
          <ButtonLink onClick={this.handleButtonClick} content={buttonContent} {...props} />
        }
        <RequestStatus status={this.state.requestStatus} errorMessage={this.state.requestErrorMessage} />
        <Confirm
          content={confirmDialog}
          open={this.state.isConfirmDialogVisible}
          onConfirm={this.performAction}
          onCancel={() => this.setState({ isConfirmDialogVisible: false })}
        />
      </span>
    )
>>>>>>> c0c91ede
  }

  handleButtonClick = (event) => {
    event.preventDefault()
    if (this.props.confirmDialog) {
      this.setState({ isConfirmDialogVisible: true })
    } else {
      this.performAction()
    }
  }

  performAction = () => {
    this.setState({ isConfirmDialogVisible: false, requestStatus: RequestStatus.IN_PROGRESS })

    const dispatch = this.props.onSubmit()
    dispatch.onClear = this.handleReset
    dispatch.then(
      this.handleRequestSuccess,
      this.handleRequestError,
    )
  }

  handleRequestSuccess = () => {
    this.setState({ requestStatus: RequestStatus.SUCCEEDED })
    if (this.props.onSuccess) {
      this.props.onSuccess()
    }
  }

  handleRequestError = (error) => {
    //if deleteRequestStatus === RequestStatus.NONE, the status indicator has already been reset
    if (this.state.requestStatus !== RequestStatus.NONE) {
      this.setState({ requestStatus: RequestStatus.ERROR, requestErrorMessage: ((error.errors || {})._error || [])[0] || error.message }) //eslint-disable-line no-underscore-dangle
    }
  }

  handleReset = () => {
    this.setState({ requestStatus: RequestStatus.NONE, requestErrorMessage: null })
  }

  shouldComponentUpdate(nextProps, nextState) {
    return nextState !== this.state
  }
}

export default DispatchRequestButton<|MERGE_RESOLUTION|>--- conflicted
+++ resolved
@@ -39,38 +39,20 @@
   }
 
   render() {
-<<<<<<< HEAD
-    return React.cloneElement(this.props.buttonContainer || <span />, { children: [
-      this.props.children ?
-        React.cloneElement(this.props.children, { onChange: this.handleButtonClick, onClick: this.handleButtonClick, key: 'children' }) :
-        <ButtonLink key="button" onClick={this.handleButtonClick}>{this.props.buttonContent}</ButtonLink>,
+    const { buttonContainer, buttonContent, confirmDialog, children, onSuccess, onSubmit, ...props } = this.props
+    return React.cloneElement(buttonContainer || <span />, { children: [
+      children ?
+        React.cloneElement(children, { onClick: this.handleButtonClick }) :
+        <ButtonLink onClick={this.handleButtonClick} content={buttonContent} {...props} />,
       <RequestStatus key="status" status={this.state.requestStatus} errorMessage={this.state.requestErrorMessage} />,
       <Confirm
         key="confirm"
-        content={this.props.confirmDialog}
+        content={confirmDialog}
         open={this.state.isConfirmDialogVisible}
         onConfirm={this.performAction}
         onCancel={() => this.setState({ isConfirmDialogVisible: false })}
       />,
     ] })
-=======
-    const { buttonContent, confirmDialog, children, onSuccess, onSubmit, ...props } = this.props
-    return (
-      <span>
-        {children ?
-          React.cloneElement(children, { onClick: this.handleButtonClick }) :
-          <ButtonLink onClick={this.handleButtonClick} content={buttonContent} {...props} />
-        }
-        <RequestStatus status={this.state.requestStatus} errorMessage={this.state.requestErrorMessage} />
-        <Confirm
-          content={confirmDialog}
-          open={this.state.isConfirmDialogVisible}
-          onConfirm={this.performAction}
-          onCancel={() => this.setState({ isConfirmDialogVisible: false })}
-        />
-      </span>
-    )
->>>>>>> c0c91ede
   }
 
   handleButtonClick = (event) => {
