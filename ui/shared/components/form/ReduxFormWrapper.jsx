--- conflicted
+++ resolved
@@ -28,32 +28,30 @@
   static propTypes = {
     /* A unique string identifier for the form */
     form: PropTypes.string.isRequired,
-<<<<<<< HEAD
+
+    /* A unique string identifier for the parent modal. Defaults to the "form" identifier */
     modalName: PropTypes.string,
-    /* eslint-disable react/no-unused-prop-types */
-=======
 
     /* A callback when a valid form is submitted. Will be passed all the form data */
     /* Note that this is different from handleSubmit, which is a redux-form supplied handler that should never be overridden */
->>>>>>> bebb4589
     onSubmit: PropTypes.func.isRequired,
 
     /* A callback for when the cancel button is selected */
     handleClose: PropTypes.func.isRequired,
-<<<<<<< HEAD
-    setModalConfirm: PropTypes.func,
-    closeOnSuccess: PropTypes.bool,
-    showErrorPanel: PropTypes.bool,
-    confirmCloseIfNotSaved: PropTypes.bool,
-=======
 
     /* Whether or not to close the parent modal once form submission succeeds. Defaults to true */
     closeOnSuccess: PropTypes.bool,
 
-    // confirmCloseIfNotSaved: PropTypes.bool.isRequired, // TODO implement confirm close if unsaved
->>>>>>> bebb4589
+    /* Whether or not to show a confirm message before canceling if there are unsaved changes */
+    confirmCloseIfNotSaved: PropTypes.bool,
+
+    showErrorPanel: PropTypes.bool,
     cancelButtonText: PropTypes.string,
     submitButtonText: PropTypes.string,
+
+    /* An optional secondary submit button with its own submit callback */
+    secondarySubmitButton: PropTypes.node,
+    onSecondarySubmit: PropTypes.func,
 
     /* form size (see https://react.semantic-ui.com/collections/form#form-example-size) */
     size: PropTypes.string,
@@ -64,14 +62,8 @@
 
     /* React child components. Mutually exclusive with fields */
     children: PropTypes.node,
-<<<<<<< HEAD
-    secondarySubmitButton: PropTypes.node,
-    onSecondarySubmit: PropTypes.func,
-    // props provided by reduxForm, do not pass explicitly
-=======
 
     /*  These props are added by redux-form and should never be passed explicitly */
->>>>>>> bebb4589
     submitting: PropTypes.bool,
     submitFailed: PropTypes.bool,
     submitSucceeded: PropTypes.bool,
@@ -81,6 +73,7 @@
     validationErrors: PropTypes.object,
     warning: PropTypes.string,
     handleSubmit: PropTypes.func,
+    setModalConfirm: PropTypes.func,
   }
 
   static defaultProps = {
