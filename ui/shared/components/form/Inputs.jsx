/* eslint-disable react/no-multi-comp */

import React, { createElement } from 'react'
import PropTypes from 'prop-types'
import styled from 'styled-components'
import { Form } from 'semantic-ui-react'

class BaseSemanticInput extends React.Component {

  static propTypes = {
    onChange: PropTypes.func,
    inputType: PropTypes.string.isRequired,
  }

  handleChange = (e, data) => {
    this.props.onChange(data.value || data)
  }

  render() {
    const { inputType, ...props } = this.props
    return createElement(Form[inputType], { ...props, onChange: this.handleChange, onBlur: null })
  }
}

const labelStyle = (color) => { return color ? { color: 'white', backgroundColor: color } : {} }

const styledOption = (option) => {
  return {
    value: option.value,
    key: option.text || option.value,
    text: option.text || option.name || option.value,
    label: option.color ? { empty: true, circular: true, style: labelStyle(option.color) } : null,
    color: option.color,
  }
}

export const Dropdown = props =>
  <BaseSemanticInput
    {...props}
    inputType="Dropdown"
    options={props.options.map(styledOption)}
    noResultsMessage={null}
    tabIndex="0"
  />


Dropdown.propTypes = {
  options: PropTypes.array,
}

export const Select = props =>
  <Dropdown selection fluid {...props} />


Select.propTypes = {
  options: PropTypes.array,
}

export class Multiselect extends React.PureComponent {
  static propTypes = {
    color: PropTypes.string,
    options: PropTypes.array,
  }

  state = {
    options: this.props.options,
  }

  renderLabel = (data) => {
    return { color: this.props.color, content: data.text || data.value, style: labelStyle(data.color) }
  }

  handleAddition = (e, option) => {
    this.setState({
      options: [option, ...this.state.options],
    })
  }

  render() {
    return <Select
      {...this.props}
      options={this.state.options}
      renderLabel={this.renderLabel}
      onAddItem={this.handleAddition}
      multiple
      search
    />
  }
}

const InlineFormGroup = styled(Form.Group).attrs({ inline: true })`
  flex-wrap: wrap;
`

export const StringValueCheckboxGroup = (props) => {
  const { value = '', options, onChange, ...baseProps } = props
  return (
    <InlineFormGroup>
      {options.map(option =>
        <BaseSemanticInput
          {...baseProps}
          key={option.value}
          inputType="Checkbox"
          defaultChecked={value && value.includes(option.value)}
          label={option.name}
          onChange={({ checked }) => {
            let newValue
            if (checked) {
              newValue = value + option.value
            } else {
              newValue = value.replace(option.value, '')
            }
            onChange(newValue)
          }}
        />,
      )}
    </InlineFormGroup>
  )
}

StringValueCheckboxGroup.propTypes = {
  value: PropTypes.any,
  options: PropTypes.array,
  onChange: PropTypes.func,
}

export const BooleanCheckbox = (props) => {
  const { value, onChange, ...baseProps } = props
  return <BaseSemanticInput
    {...baseProps}
    inputType="Checkbox"
    checked={Boolean(value)}
    onChange={data => onChange(data.checked)}
  />
}

BooleanCheckbox.propTypes = {
  value: PropTypes.any,
  onChange: PropTypes.func,
}

export const InlineToggle = styled(BooleanCheckbox).attrs({ toggle: true, inline: true })`
<<<<<<< HEAD
=======
  padding-right: 10px;
  
>>>>>>> 33d09c3a
  .ui.toggle.checkbox label {
    font-size: small;
    padding: 0 4.5em 0 0;
  }
  
  .ui.toggle.checkbox, .ui.toggle.checkbox input, .ui.toggle.checkbox label, .ui.toggle.checkbox label:before, .ui.toggle.checkbox label:after {
    left: auto !important;
    right: 0  !important;
    height: 1.2em !important;
    min-height: 1.2em !important;
  }
  
  .ui.toggle.checkbox input:checked ~ label:before {
    background-color: ${props => `${props.color || '#2185D0'} !important`};
    right: 0.1em !important;
  }
  
  .ui.toggle.checkbox input:not(:checked) ~ label:after {
    right: 2em !important;
  }
`<|MERGE_RESOLUTION|>--- conflicted
+++ resolved
@@ -140,11 +140,8 @@
 }
 
 export const InlineToggle = styled(BooleanCheckbox).attrs({ toggle: true, inline: true })`
-<<<<<<< HEAD
-=======
   padding-right: 10px;
   
->>>>>>> 33d09c3a
   .ui.toggle.checkbox label {
     font-size: small;
     padding: 0 4.5em 0 0;
