import { Form } from 'semantic-ui-react'

import { validators } from '../components/form/ReduxFormWrapper'
import BaseFieldView from '../components/panel/view-fields/BaseFieldView'
import OptionFieldView from '../components/panel/view-fields/OptionFieldView'
import { BooleanCheckbox, RadioGroup, Dropdown, InlineToggle, Pagination } from '../components/form/Inputs'


export const GENOME_VERSION_37 = '37'
export const GENOME_VERSION_OPTIONS = [
  { value: GENOME_VERSION_37, text: 'GRCh37' },
  { value: '38', text: 'GRCh38' },
]

// PROJECT FIELDS

export const PROJECT_FIELDS = [
  { name: 'name', label: 'Project Name', placeholder: 'Name', validate: validators.required, autoFocus: true },
  { name: 'description', label: 'Project Description', placeholder: 'Description' },
  { name: 'genomeVersion', label: 'Genome Version', component: RadioGroup, options: GENOME_VERSION_OPTIONS },
]


// SAMPLES

export const DATASET_TYPE_READ_ALIGNMENTS = 'ALIGN'
export const DATASET_TYPE_VARIANT_CALLS = 'VARIANTS'

export const SAMPLE_STATUS_LOADED = 'loaded'

export const SAMPLE_TYPE_EXOME = 'WES'
export const SAMPLE_TYPE_GENOME = 'WGS'
export const SAMPLE_TYPE_RNA = 'RNA'

export const SAMPLE_TYPE_OPTIONS = [
  { value: SAMPLE_TYPE_EXOME, text: 'Exome' },
  { value: SAMPLE_TYPE_GENOME, text: 'Genome' },
  { value: SAMPLE_TYPE_RNA, text: 'RNA-seq' },
]

export const SAMPLE_TYPE_LOOKUP = SAMPLE_TYPE_OPTIONS.reduce(
  (acc, opt) => ({
    ...acc,
    ...{ [opt.value]: opt },
  }), {},
)

// ANALYSIS STATUS

export const FAMILY_STATUS_SOLVED = 'S'
export const FAMILY_STATUS_SOLVED_KNOWN_GENE_KNOWN_PHENOTYPE = 'S_kgfp'
export const FAMILY_STATUS_SOLVED_KNOWN_GENE_DIFFERENT_PHENOTYPE = 'S_kgdp'
export const FAMILY_STATUS_SOLVED_NOVEL_GENE = 'S_ng'
export const FAMILY_STATUS_STRONG_CANDIDATE_KNOWN_GENE_KNOWN_PHENOTYPE = 'Sc_kgfp'
export const FAMILY_STATUS_STRONG_CANDIDATE_KNOWN_GENE_DIFFERENT_PHENOTYPE = 'Sc_kgdp'
export const FAMILY_STATUS_STRONG_CANDIDATE_NOVEL_GENE = 'Sc_ng'
export const FAMILY_STATUS_REVIEWED_PURSUING_CANDIDATES = 'Rcpc'
export const FAMILY_STATUS_REVIEWED_NO_CLEAR_CANDIDATE = 'Rncc'
export const FAMILY_STATUS_ANALYSIS_IN_PROGRESS = 'I'
export const FAMILY_STATUS_WAITING_FOR_DATA = 'Q'

export const FAMILY_ANALYSIS_STATUS_OPTIONS = [
  { value: FAMILY_STATUS_SOLVED, color: '#4CAF50', name: 'Solved' },
  { value: FAMILY_STATUS_SOLVED_KNOWN_GENE_KNOWN_PHENOTYPE, color: '#4CAF50', name: 'Solved - known gene for phenotype' },
  { value: FAMILY_STATUS_SOLVED_KNOWN_GENE_DIFFERENT_PHENOTYPE, color: '#4CAF50', name: 'Solved - gene linked to different phenotype' },
  { value: FAMILY_STATUS_SOLVED_NOVEL_GENE, color: '#4CAF50', name: 'Solved - novel gene' },
  { value: FAMILY_STATUS_STRONG_CANDIDATE_KNOWN_GENE_KNOWN_PHENOTYPE, color: '#CDDC39', name: 'Strong candidate - known gene for phenotype' },
  { value: FAMILY_STATUS_STRONG_CANDIDATE_KNOWN_GENE_DIFFERENT_PHENOTYPE, color: '#CDDC39', name: 'Strong candidate - gene linked to different phenotype' },
  { value: FAMILY_STATUS_STRONG_CANDIDATE_NOVEL_GENE, color: '#CDDC39', name: 'Strong candidate - novel gene' },
  { value: FAMILY_STATUS_REVIEWED_PURSUING_CANDIDATES, color: '#CDDC39', name: 'Reviewed, currently pursuing candidates' },
  { value: FAMILY_STATUS_REVIEWED_NO_CLEAR_CANDIDATE, color: '#EF5350', name: 'Reviewed, no clear candidate' },
  { value: FAMILY_STATUS_ANALYSIS_IN_PROGRESS, color: '#4682B4', name: 'Analysis in Progress' },
  { value: FAMILY_STATUS_WAITING_FOR_DATA, color: '#FFC107', name: 'Waiting for data' },
]

// FAMILY FIELDS

export const FAMILY_FIELD_ID = 'familyId'
export const FAMILY_DISPLAY_NAME = 'displayName'
export const FAMILY_FIELD_DESCRIPTION = 'description'
export const FAMILY_FIELD_ANALYSIS_STATUS = 'analysisStatus'
export const FAMILY_FIELD_ANALYSED_BY = 'analysedBy'
export const FAMILY_FIELD_ANALYSIS_NOTES = 'analysisNotes'
export const FAMILY_FIELD_ANALYSIS_SUMMARY = 'analysisSummary'
export const FAMILY_FIELD_INTERNAL_NOTES = 'internalCaseReviewNotes'
export const FAMILY_FIELD_INTERNAL_SUMMARY = 'internalCaseReviewSummary'
export const FAMILY_FIELD_FIRST_SAMPLE = 'firstSample'
export const FAMILY_FIELD_CODED_PHENOTYPE = 'codedPhenotype'
export const FAMILY_FIELD_OMIM_NUMBER = 'postDiscoveryOmimNumber'
export const FAMILY_FIELD_PEDIGREE = 'pedigreeImage'
export const FAMILY_FIELD_CREATED_DATE = 'createdDate'

export const FAMILY_FIELD_RENDER_LOOKUP = {
  [FAMILY_FIELD_DESCRIPTION]: { name: 'Family Description' },
  [FAMILY_FIELD_ANALYSIS_STATUS]: { name: 'Analysis Status', component: OptionFieldView },
  [FAMILY_FIELD_ANALYSED_BY]: {
    name: 'Analysed By',
    component: BaseFieldView,
    submitArgs: { familyField: 'analysed_by' },
  },
  [FAMILY_FIELD_FIRST_SAMPLE]: { name: 'Data Loaded?', component: BaseFieldView },
  [FAMILY_FIELD_ANALYSIS_NOTES]: { name: 'Notes' },
  [FAMILY_FIELD_ANALYSIS_SUMMARY]: { name: 'Analysis Summary' },
  [FAMILY_FIELD_CODED_PHENOTYPE]: { name: 'Coded Phenotype' },
  [FAMILY_FIELD_OMIM_NUMBER]: { name: 'Post-discovery OMIM #', component: BaseFieldView },
  [FAMILY_FIELD_INTERNAL_NOTES]: { name: 'Internal Notes', internal: true },
  [FAMILY_FIELD_INTERNAL_SUMMARY]: { name: 'Internal Summary', internal: true },
}

export const FAMILY_DETAIL_FIELDS = [
  { id: FAMILY_FIELD_DESCRIPTION, canEdit: true },
  { id: FAMILY_FIELD_ANALYSIS_STATUS, canEdit: true },
  { id: FAMILY_FIELD_ANALYSED_BY, canEdit: true },
  { id: FAMILY_FIELD_ANALYSIS_NOTES, canEdit: true },
  { id: FAMILY_FIELD_ANALYSIS_SUMMARY, canEdit: true },
  { id: FAMILY_FIELD_CODED_PHENOTYPE, canEdit: true },
  { id: FAMILY_FIELD_OMIM_NUMBER, canEdit: true },
]

// INDIVIDUAL FIELDS

export const SEX_OPTIONS = [
  { value: 'M', text: 'Male' },
  { value: 'F', text: 'Female' },
  { value: 'U', text: '?' },
]

export const SEX_LOOKUP = SEX_OPTIONS.reduce(
  (acc, opt) => ({
    ...acc,
    ...{ [opt.value]: opt.text === '?' ? 'Unknown' : opt.text },
  }), {},
)

export const AFFECTED = 'A'
export const UNAFFECTED = 'N'
export const UNKNOWN_AFFECTED = 'U'
export const AFFECTED_OPTIONS = [
<<<<<<< HEAD
  { value: AFFECTED, label: 'Affected' },
  { value: UNAFFECTED, label: 'Unaffected' },
  { value: UNKNOWN_AFFECTED, label: '?' },
=======
  { value: 'A', text: 'Affected' },
  { value: 'N', text: 'Unaffected' },
  { value: 'U', text: '?' },
>>>>>>> a070200e
]

export const AFFECTED_LOOKUP = AFFECTED_OPTIONS.reduce(
  (acc, opt) => ({
    ...acc,
    ...{ [opt.value]: opt.text === '?' ? 'Unknown' : opt.text },
  }), {},
)


// CLINVAR

export const CLINSIG_SEVERITY = {
  // clinvar
  pathogenic: 1,
  'risk factor': 0,
  risk_factor: 0,
  'likely pathogenic': 1,
  'pathogenic/likely_pathogenic': 1,
  likely_pathogenic: 1,
  benign: -1,
  'likely benign': -1,
  'benign/likely_benign': -1,
  likely_benign: -1,
  protective: -1,
  // hgmd
  DM: 1,
  'DM?': 0,
  FPV: 0,
  FP: 0,
  DFP: 0,
  DP: 0,
}


// LOCUS LISTS

export const LOCUS_LIST_IS_PUBLIC_FIELD_NAME = 'isPublic'
export const LOCUS_LIST_LAST_MODIFIED_FIELD_NAME = 'lastModifiedDate'
export const LOCUS_LIST_CURATOR_FIELD_NAME = 'createdBy'

export const LOCUS_LIST_FIELDS = [
  {
    name: 'name',
    label: 'List Name',
    labelHelp: 'A descriptive name for this gene list',
    validate: value => (value ? undefined : 'Name is required'),
    width: 3,
    isEditable: true,
  },
  { name: 'numEntries', label: 'Entries', width: 1 },
  {
    name: 'description',
    label: 'Description',
    labelHelp: 'Some background on how this list is curated',
    width: 9,
    isEditable: true,
  },
  {
    name: LOCUS_LIST_LAST_MODIFIED_FIELD_NAME,
    label: 'Last Updated',
    width: 3,
    fieldDisplay: lastModifiedDate => new Date(lastModifiedDate).toLocaleString('en-US', { year: 'numeric', month: 'numeric', day: 'numeric', hour: 'numeric', minute: 'numeric' }),
  },
  { name: LOCUS_LIST_CURATOR_FIELD_NAME, label: 'Curator', width: 3 },
  {
    name: LOCUS_LIST_IS_PUBLIC_FIELD_NAME,
    label: 'Public List',
    labelHelp: 'Should other seqr users be able to use this gene list?',
    component: RadioGroup,
    options: [{ value: true, text: 'Yes' }, { value: false, text: 'No' }],
    fieldDisplay: isPublic => (isPublic ? 'Yes' : 'No'),
    width: 2,
    isEditable: true,
  },
]

const parseInterval = (intervalString) => {
  const match = intervalString.match(/([^\s-]*):(\d*)-(\d*)/)
  return match ? { chrom: match[1], start: match[2], end: match[3] } : null
}

export const LOCUS_LIST_ITEMS_FIELD = {
  name: 'parsedItems',
  label: 'Genes/ Intervals',
  labelHelp: 'A list of genes and intervals. Can be separated by commas or whitespace. Intervals should be in the form <chrom>:<start>-<end>',
  fieldDisplay: () => null,
  isEditable: true,
  component: Form.TextArea,
  rows: 12,
  validate: value => (((value || {}).items || []).length ? undefined : 'Genes and/or intervals are required'),
  format: value => (value || {}).display,
  normalize: (value, previousValue) => ((value && value.items) ? value : {
    ...(previousValue || {}),
    display: value,
    items: value.split(/[\s|,]/).filter(itemName => itemName.trim()).map(itemName =>
      ((previousValue || {}).itemMap || {})[itemName.trim()] || parseInterval(itemName) ||
      (itemName.trim().toUpperCase().startsWith('ENSG') ? { geneId: itemName.trim().toUpperCase() } : { symbol: itemName.trim() }),
    ),
    itemMap: (previousValue || {}).itemMap || {},
  }),
  additionalFormFields: [
    {
      name: 'intervalGenomeVersion',
      component: RadioGroup,
      options: GENOME_VERSION_OPTIONS,
      label: 'Genome Version',
      labelHelp: 'The genome version associated with intervals. Only required if the list contains intervals',
      validate: (value, allValues) => (
        (value || ((allValues.parsedItems || {}).items || []).every(item => item.symbol || item.geneId)) ? undefined :
          'Genome version is required for lists with intervals'
      ),
    },
    {
      name: 'ignoreInvalidItems',
      component: BooleanCheckbox,
      label: 'Ignore invalid genes and intervals',
    },
  ],
}

export const VEP_GROUP_NONSENSE = 'nonsense'
export const VEP_GROUP_ESSENTIAL_SPLICE_SITE = 'essential_splice_site'
export const VEP_GROUP_EXTENDED_SPLICE_SITE = 'extended_splice_site'
export const VEP_GROUP_MISSENSE = 'missense'
export const VEP_GROUP_FRAMESHIFT = 'frameshift'
export const VEP_GROUP_INFRAME = 'inframe'
export const VEP_GROUP_SYNONYMOUS = 'synonymous'
export const VEP_GROUP_OTHER = 'other'


const ORDERED_VEP_CONSEQUENCES = [
  {
    description: 'A feature ablation whereby the deleted region includes a transcript feature',
    text: 'Transcript ablation',
    value: 'transcript_ablation',
    so: 'SO:0001893',
  },
  {
    description: "A splice variant that changes the 2 base region at the 5' end of an intron",
    text: 'Splice donor variant',
    value: 'splice_donor_variant',
    group: VEP_GROUP_ESSENTIAL_SPLICE_SITE,
    so: 'SO:0001575',
  },
  {
    description: "A splice variant that changes the 2 base region at the 3' end of an intron",
    text: 'Splice acceptor variant',
    value: 'splice_acceptor_variant',
    group: VEP_GROUP_ESSENTIAL_SPLICE_SITE,
    so: 'SO:0001574',
  },
  {
    description: 'A sequence variant whereby at least one base of a codon is changed, resulting in a premature stop codon, leading to a shortened transcript',
    text: 'Stop gained',
    value: 'stop_gained',
    group: VEP_GROUP_NONSENSE,
    so: 'SO:0001587',
  },
  {
    description: 'A sequence variant which causes a disruption of the translational reading frame, because the number of nucleotides inserted or deleted is not a multiple of three',
    text: 'Frameshift',
    value: 'frameshift_variant',
    group: VEP_GROUP_FRAMESHIFT,
    so: 'SO:0001589',
  },
  {
    description: 'A sequence variant where at least one base of the terminator codon (stop) is changed, resulting in an elongated transcript',
    text: 'Stop lost',
    value: 'stop_lost',
    group: VEP_GROUP_MISSENSE,
    so: 'SO:0001578',
  },
  {
    description: 'A codon variant that changes at least one base of the first codon of a transcript',
    text: 'Initiator codon',
    value: 'initiator_codon_variant',
    group: VEP_GROUP_MISSENSE,
    so: 'SO:0001582',
  },
  {
    description: 'A codon variant that changes at least one base of the canonical start codon.',
    text: 'Start lost',
    value: 'start_lost',
    group: VEP_GROUP_MISSENSE,
    so: 'SO:0002012',
  },
  {
    description: 'An inframe non synonymous variant that inserts bases into in the coding sequence',
    text: 'In frame insertion',
    value: 'inframe_insertion',
    group: VEP_GROUP_INFRAME,
    so: 'SO:0001821',
  },
  {
    description: 'An inframe non synonymous variant that deletes bases from the coding sequence',
    text: 'In frame deletion',
    value: 'inframe_deletion',
    group: VEP_GROUP_INFRAME,
    so: 'SO:0001822',
  },
  {
    description: 'A feature amplification of a region containing a transcript',
    text: 'Transcript amplification',
    value: 'transcript_amplification',
    so: 'SO:0001889',
  },
  {
    description: 'A sequence_variant which is predicted to change the protein encoded in the coding sequence',
    text: 'Protein Altering',
    value: 'protein_altering_variant',
    group: VEP_GROUP_MISSENSE,
    so: 'SO:0001818',
  },
  {
    description: 'A sequence variant, where the change may be longer than 3 bases, and at least one base of a codon is changed resulting in a codon that encodes for a different amino acid',
    text: 'Missense',
    value: 'missense_variant',
    group: VEP_GROUP_MISSENSE,
    so: 'SO:0001583',
  },
  {
    description: 'A sequence variant in which a change has occurred within the region of the splice site, either within 1-3 bases of the exon or 3-8 bases of the intron',
    text: 'Splice region',
    value: 'splice_region_variant',
    group: VEP_GROUP_EXTENDED_SPLICE_SITE,
    so: 'SO:0001630',
  },
  {
    description: 'A sequence variant where at least one base of the final codon of an incompletely annotated transcript is changed',
    text: 'Incomplete terminal codon variant',
    value: 'incomplete_terminal_codon_variant',
    so: 'SO:0001626',
  },
  {
    description: 'A sequence variant where there is no resulting change to the encoded amino acid',
    text: 'Synonymous',
    value: 'synonymous_variant',
    group: VEP_GROUP_SYNONYMOUS,
    so: 'SO:0001819',
  },
  {
    description: 'A sequence variant where at least one base in the terminator codon is changed, but the terminator remains',
    text: 'Stop retained',
    value: 'stop_retained_variant',
    group: VEP_GROUP_SYNONYMOUS,
    so: 'SO:0001567',
  },
  {
    description: 'A sequence variant that changes the coding sequence',
    text: 'Coding sequence variant',
    value: 'coding_sequence_variant',
    so: 'SO:0001580',
  },
  {
    description: 'A transcript variant located with the sequence of the mature miRNA',
    text: 'Mature miRNA variant',
    value: 'mature_miRNA_variant',
    so: 'SO:0001620',
  },
  {
    description: "A UTR variant of the 5' UTR",
    text: '5 prime UTR variant',
    value: '5_prime_UTR_variant',
    so: 'SO:0001623',
  },
  {
    description: "A UTR variant of the 3' UTR",
    text: '3 prime UTR variant',
    value: '3_prime_UTR_variant',
    so: 'SO:0001624',
  },
  {
    description: 'A transcript variant occurring within an intron',
    text: 'Intron variant',
    value: 'intron_variant',
    so: 'SO:0001627',
  },
  {
    description: 'A variant in a transcript that is the target of NMD',
    text: 'NMD transcript variant',
    value: 'NMD_transcript_variant',
    so: 'SO:0001621',
  },
  //2 kinds of 'non_coding_transcript_exon_variant' text due to value change in Ensembl v77
  {
    description: 'A sequence variant that changes non-coding exon sequence',
    text: 'Non-coding exon variant',
    value: 'non_coding_exon_variant',
    so: 'SO:0001792',
  },
  {
    description: 'A sequence variant that changes non-coding exon sequence',
    text: 'Non-coding transcript exon variant',
    value: 'non_coding_transcript_exon_variant',
    so: 'SO:0001792',
  },
  // 2 kinds of 'nc_transcript_variant' text due to value change in Ensembl v77
  {
    description: 'A transcript variant of a non coding RNA',
    text: 'nc transcript variant',
    value: 'nc_transcript_variant',
    so: 'SO:0001619',
  },
  {
    description: 'A transcript variant of a non coding RNA',
    text: 'Non-coding transcript variant',
    value: 'non_coding_transcript_variant',
    so: 'SO:0001619',
  },
  {
    description: "A sequence variant located 5' of a gene",
    text: 'Upstream gene variant',
    value: 'upstream_gene_variant',
    so: 'SO:0001631',
  },
  {
    description: "A sequence variant located 3' of a gene",
    text: 'Downstream gene variant',
    value: 'downstream_gene_variant',
    so: 'SO:0001632',
  },
  {
    description: 'A feature ablation whereby the deleted region includes a transcription factor binding site',
    text: 'TFBS ablation',
    value: 'TFBS_ablation',
    so: 'SO:0001895',
  },
  {
    description: 'A feature amplification of a region containing a transcription factor binding site',
    text: 'TFBS amplification',
    value: 'TFBS_amplification',
    so: 'SO:0001892',
  },
  {
    description: 'In regulatory region annotated by Ensembl',
    text: 'TF binding site variant',
    value: 'TF_binding_site_variant',
    so: 'SO:0001782',
  },
  {
    description: 'A sequence variant located within a regulatory region',
    text: 'Regulatory region variant',
    value: 'regulatory_region_variant',
    so: 'SO:0001566',
  },
  {
    description: 'A feature ablation whereby the deleted region includes a regulatory region',
    text: 'Regulatory region ablation',
    value: 'regulatory_region_ablation',
    so: 'SO:0001894',
  },
  {
    description: 'A feature amplification of a region containing a regulatory region',
    text: 'Regulatory region amplification',
    value: 'regulatory_region_amplification',
    so: 'SO:0001891',
  },
  {
    description: 'A sequence variant that causes the extension of a genomic feature, with regard to the reference sequence',
    text: 'Feature elongation',
    value: 'feature_elongation',
    so: 'SO:0001907',
  },
  {
    description: 'A sequence variant that causes the reduction of a genomic feature, with regard to the reference sequence',
    text: 'Feature truncation',
    value: 'feature_truncation',
    so: 'SO:0001906',
  },
  {
    description: 'A sequence variant located in the intergenic region, between genes',
    text: 'Intergenic variant',
    value: 'intergenic_variant',
    so: 'SO:0001628',
  },
]

export const GROUPED_VEP_CONSEQUENCES = ORDERED_VEP_CONSEQUENCES.reduce((acc, consequence) => {
  const group = consequence.group || VEP_GROUP_OTHER
  acc[group] = [...(acc[group] || []), consequence]
  return acc
}, {})

export const VEP_CONSEQUENCE_ORDER_LOOKUP = ORDERED_VEP_CONSEQUENCES.reduce((acc, consequence, i) =>
  ({ ...acc, [consequence.value]: i }),
{})

export const EXCLUDED_TAG_NAME = 'Excluded'
export const REVIEW_TAG_NAME = 'Review'
<<<<<<< HEAD
export const DISCOVERY_TAG_CATEGORY = 'CMG Discovery Tags'


export const SORT_BY_FAMILY_GUID = 'FAMILY_GUID'
export const SORT_BY_XPOS = 'XPOS'
export const SORT_BY_PATHOGENICITY = 'PATHOGENICITY'
export const SORT_BY_IN_OMIM = 'IN_OMIM'
export const SORT_BY_PROTEIN_CONSQ = 'PROTEIN_CONSEQUENCE'
export const SORT_BY_EXAC = 'EXAC'
export const SORT_BY_1KG = '1KG'
export const SORT_BY_CONSTRAINT = 'CONSTRAINT'


const clinsigSeverity = (variant, user) => {
  const clinvarSignificance = variant.clinvar.clinicalSignificance && variant.clinvar.clinicalSignificance.split('/')[0]
  const hgmdSignificance = user.is_staff && variant.hgmd.class
  if (!clinvarSignificance && !hgmdSignificance) return -10
  let clinvarSeverity = 0.1
  if (clinvarSignificance) {
    clinvarSeverity = clinvarSignificance in CLINSIG_SEVERITY ? CLINSIG_SEVERITY[clinvarSignificance] + 1 : 0.5
  }
  const hgmdSeverity = hgmdSignificance in CLINSIG_SEVERITY ? CLINSIG_SEVERITY[hgmdSignificance] + 0.5 : 0
  return clinvarSeverity + hgmdSeverity
}


export const VARIANT_SORT_OPTONS = [
  { value: SORT_BY_FAMILY_GUID, text: 'Family', comparator: (a, b) => a.familyGuid.localeCompare(b.familyGuid) },
  { value: SORT_BY_XPOS, text: 'Position', comparator: (a, b) => a.xpos - b.xpos },
  {
    value: SORT_BY_PROTEIN_CONSQ,
    text: 'Protein Consequence',
    comparator: (a, b) =>
      VEP_CONSEQUENCE_ORDER_LOOKUP[b.mainTranscript.majorConsequence] - VEP_CONSEQUENCE_ORDER_LOOKUP[a.mainTranscript.majorConsequence],
  },
  { value: SORT_BY_EXAC, text: 'ExAC Frequency', comparator: (a, b) => a.populations.exac.af - b.populations.exac.af },
  { value: SORT_BY_1KG, text: '1kg  Frequency', comparator: (a, b) => a.populations.g1k.af - b.populations.g1k.af },
  { value: SORT_BY_PATHOGENICITY, text: 'Pathogenicity', comparator: (a, b, geneId, user) => clinsigSeverity(b, user) - clinsigSeverity(a, user) },
  {
    value: SORT_BY_CONSTRAINT,
    text: 'Constraint',
    comparator: (a, b, genesById) =>
      Math.min(...a.geneIds.reduce((acc, geneId) =>
        [...acc, ...Object.values(genesById[geneId].constraints).map(constraint => constraint.rank).filter(rank => rank)],
      [])) -
      Math.min(...b.geneIds.reduce((acc, geneId) =>
        [...acc, ...Object.values(genesById[geneId].constraints).map(constraint => constraint.rank).filter(rank => rank)],
      [])),
  },
  {
    value: SORT_BY_IN_OMIM,
    text: 'In OMIM',
    comparator: (a, b, genesById) =>
      (genesById[b.mainTranscript.geneId] || { omimPhenotypes: [] }).omimPhenotypes.length - (genesById[a.mainTranscript.geneId] || { omimPhenotypes: [] }).omimPhenotypes.length,
  },
]

export const VARIANT_SORT_LOOKUP = VARIANT_SORT_OPTONS.reduce(
  (acc, opt) => ({
    ...acc,
    [opt.value]: opt.comparator,
  }), {},
)

export const VARIANT_SORT_FIELD = {
  name: 'sort',
  component: Dropdown,
  inline: true,
  selection: false,
  fluid: false,
  label: 'Sort By:',
  options: VARIANT_SORT_OPTONS,
}
export const VARIANT_HIDE_EXCLUDED_FIELD = {
  name: 'hideExcluded',
  component: InlineToggle,
  label: 'Hide Excluded',
  labelHelp: 'Remove all variants tagged with the "Excluded" tag from the results',
}
export const VARIANT_HIDE_REVIEW_FIELD = {
  name: 'hideReviewOnly',
  component: InlineToggle,
  label: 'Hide Review Only',
  labelHelp: 'Remove all variants tagged with only the "Review" tag from the results',
}
export const VARIANT_PER_PAGE_FIELD = {
  name: 'recordsPerPage',
  component: Dropdown,
  inline: true,
  selection: false,
  fluid: false,
  label: 'Variants Per Page:',
  options: [{ value: 10 }, { value: 25 }, { value: 50 }, { value: 100 }],
}
export const VARIANT_PAGINATION_FIELD = {
  name: 'currentPage',
  component: Pagination,
  size: 'mini',
  siblingRange: 0,
  firstItem: null,
  lastItem: null,
}


export const VARIANT_EXPORT_DATA = [
  { header: 'chrom' },
  { header: 'pos' },
  { header: 'ref' },
  { header: 'alt' },
  { header: 'gene', getVal: variant => variant.mainTranscript.geneSymbol },
  { header: 'family', getVal: variant => variant.familyGuid.split(/_(.+)/)[1] },
  { header: 'tags', getVal: variant => variant.tags.map(tag => tag.name).join('|') },
  { header: 'notes', getVal: variant => variant.notes.map(note => `${note.createdBy}: ${note.note}`).join('|') },
  { header: 'worst_consequence', getVal: variant => variant.mainTranscript.majorConsequence },
  { header: '1kg_freq', getVal: variant => variant.populations.g1k.af },
  { header: 'exac_freq', getVal: variant => variant.populations.exac.af },
  { header: 'gnomad_genomes_freq', getVal: variant => variant.populations.gnomad_genomes.af },
  { header: 'gnomad_exomes_freq', getVal: variant => variant.populations.gnomad_exomes.af },
  { header: 'topmed_freq', getVal: variant => variant.populations.topmed.af },
  { header: 'sift', getVal: variant => variant.predictions.sift },
  { header: 'polyphen', getVal: variant => variant.predictions.polyphen },
  { header: 'muttaster', getVal: variant => variant.predictions.mut_taster },
  { header: 'fathmm', getVal: variant => variant.predictions.fathmm },
  { header: 'hgvsc', getVal: variant => variant.mainTranscript.hgvsc },
  { header: 'hgvsp', getVal: variant => variant.mainTranscript.hgvsp },
]

export const VARIANT_GENOTYPE_EXPORT_DATA = [
  { header: 'sample_id', getVal: (genotype, individualId) => individualId },
  { header: 'genotype', getVal: genotype => (genotype.alleles.length ? genotype.alleles.join('/') : './.') },
  { header: 'filter' },
  { header: 'ad' },
  { header: 'dp' },
  { header: 'gq' },
  { header: 'ab' },
]

export const getVariantsExportData = (variants) => {
  const maxGenotypes = Math.max(...variants.map(variant => Object.keys(variant.genotypes).length), 0)
  return {
    rawData: variants,
    headers: [...Array(maxGenotypes).keys()].reduce(
      (acc, i) => [...acc, ...VARIANT_GENOTYPE_EXPORT_DATA.map(config => `${config.header}_${i + 1}`)],
      VARIANT_EXPORT_DATA.map(config => config.header),
    ),
    processRow: variant => Object.keys(variant.genotypes).reduce(
      (acc, individualId) => [...acc, ...VARIANT_GENOTYPE_EXPORT_DATA.map((config) => {
        const genotype = variant.genotypes[individualId]
        return config.getVal ? config.getVal(genotype, individualId) : genotype[config.header]
      })],
      VARIANT_EXPORT_DATA.map(config => (config.getVal ? config.getVal(variant) : variant[config.header])),
    ),
  }
}
=======
export const KNOWN_GENE_FOR_PHENOTYPE_TAG_NAME = 'Known gene for phenotype'
export const DISCOVERY_CATEGORY_NAME = 'CMG Discovery Tags'
>>>>>>> a070200e
<|MERGE_RESOLUTION|>--- conflicted
+++ resolved
@@ -136,15 +136,9 @@
 export const UNAFFECTED = 'N'
 export const UNKNOWN_AFFECTED = 'U'
 export const AFFECTED_OPTIONS = [
-<<<<<<< HEAD
-  { value: AFFECTED, label: 'Affected' },
-  { value: UNAFFECTED, label: 'Unaffected' },
-  { value: UNKNOWN_AFFECTED, label: '?' },
-=======
-  { value: 'A', text: 'Affected' },
-  { value: 'N', text: 'Unaffected' },
-  { value: 'U', text: '?' },
->>>>>>> a070200e
+  { value: AFFECTED, text: 'Affected' },
+  { value: UNAFFECTED, text: 'Unaffected' },
+  { value: UNKNOWN_AFFECTED, text: '?' },
 ]
 
 export const AFFECTED_LOOKUP = AFFECTED_OPTIONS.reduce(
@@ -535,8 +529,8 @@
 
 export const EXCLUDED_TAG_NAME = 'Excluded'
 export const REVIEW_TAG_NAME = 'Review'
-<<<<<<< HEAD
-export const DISCOVERY_TAG_CATEGORY = 'CMG Discovery Tags'
+export const KNOWN_GENE_FOR_PHENOTYPE_TAG_NAME = 'Known gene for phenotype'
+export const DISCOVERY_CATEGORY_NAME = 'CMG Discovery Tags'
 
 
 export const SORT_BY_FAMILY_GUID = 'FAMILY_GUID'
@@ -620,6 +614,12 @@
   component: InlineToggle,
   label: 'Hide Review Only',
   labelHelp: 'Remove all variants tagged with only the "Review" tag from the results',
+}
+export const VARIANT_HIDE_KNOWN_GENE_FOR_PHENOTYPE_FIELD = {
+  name: 'hideKnownGeneForPhenotype',
+  component: InlineToggle,
+  label: 'Hide Known Gene For Phenotype',
+  labelHelp: 'Remove all variants tagged with the "Known Gene For Phenotype" tag from the results',
 }
 export const VARIANT_PER_PAGE_FIELD = {
   name: 'recordsPerPage',
@@ -673,7 +673,7 @@
   { header: 'ab' },
 ]
 
-export const getVariantsExportData = (variants) => {
+export const getVariantsExportData = (variants, samplesByGuid) => {
   const maxGenotypes = Math.max(...variants.map(variant => Object.keys(variant.genotypes).length), 0)
   return {
     rawData: variants,
@@ -681,16 +681,11 @@
       (acc, i) => [...acc, ...VARIANT_GENOTYPE_EXPORT_DATA.map(config => `${config.header}_${i + 1}`)],
       VARIANT_EXPORT_DATA.map(config => config.header),
     ),
-    processRow: variant => Object.keys(variant.genotypes).reduce(
-      (acc, individualId) => [...acc, ...VARIANT_GENOTYPE_EXPORT_DATA.map((config) => {
-        const genotype = variant.genotypes[individualId]
-        return config.getVal ? config.getVal(genotype, individualId) : genotype[config.header]
+    processRow: variant => Object.entries(variant.genotypes).reduce(
+      (acc, [sampleGuid, genotype]) => [...acc, ...VARIANT_GENOTYPE_EXPORT_DATA.map((config) => {
+        return config.getVal ? config.getVal(genotype, samplesByGuid[sampleGuid]) : genotype[config.header]
       })],
       VARIANT_EXPORT_DATA.map(config => (config.getVal ? config.getVal(variant) : variant[config.header])),
     ),
   }
-}
-=======
-export const KNOWN_GENE_FOR_PHENOTYPE_TAG_NAME = 'Known gene for phenotype'
-export const DISCOVERY_CATEGORY_NAME = 'CMG Discovery Tags'
->>>>>>> a070200e
+}