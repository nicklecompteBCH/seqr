--- conflicted
+++ resolved
@@ -148,7 +148,6 @@
   DP: 0,
 }
 
-<<<<<<< HEAD
 
 // LOCUS LISTS
 
@@ -235,7 +234,4 @@
 }
 
 export const EXCLUDED_TAG_NAME = 'Excluded'
-=======
-export const EXCLUDED_TAG_NAME = 'Excluded'
 export const REVIEW_TAG_NAME = 'Review'
->>>>>>> 98f62671
