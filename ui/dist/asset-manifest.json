{
  "app.css": "app.85e35760.css",
  "app.css.map": "app.85e35760.css.map",
<<<<<<< HEAD
  "app.js": "app-3b1689eb.js",
  "app.js.map": "app-3b1689eb.js.map",
=======
  "app.js": "app-8e9d88cf.js",
  "app.js.map": "app-8e9d88cf.js.map",
>>>>>>> cad92333
  "flags.png": "flags.9c74e172.png",
  "icons.eot": "icons.674f50d2.eot",
  "icons.svg": "icons.912ec66d.svg",
  "icons.ttf": "icons.b06871f2.ttf",
  "icons.woff": "icons.fee66e71.woff",
  "icons.woff2": "icons.af7ae505.woff2",
  "igv-logo.svg": "igv-logo.e0f3e91f.svg"
}<|MERGE_RESOLUTION|>--- conflicted
+++ resolved
@@ -1,13 +1,8 @@
 {
   "app.css": "app.85e35760.css",
   "app.css.map": "app.85e35760.css.map",
-<<<<<<< HEAD
-  "app.js": "app-3b1689eb.js",
-  "app.js.map": "app-3b1689eb.js.map",
-=======
-  "app.js": "app-8e9d88cf.js",
-  "app.js.map": "app-8e9d88cf.js.map",
->>>>>>> cad92333
+  "app.js": "app-dc42a19f.js",
+  "app.js.map": "app-dc42a19f.js.map",
   "flags.png": "flags.9c74e172.png",
   "icons.eot": "icons.674f50d2.eot",
   "icons.svg": "icons.912ec66d.svg",
