import React from 'react'
import { Table, Popup, Icon } from 'semantic-ui-react'
import PropTypes from 'prop-types'
import styled from 'styled-components'
import { connect } from 'react-redux'

import { HorizontalSpacer } from 'shared/components/Spacers'
import HorizontalStackedBar from 'shared/components/graph/HorizontalStackedBar'
import { FamilyLayout } from 'shared/components/panel/family'
import ReduxFormWrapper from 'shared/components/form/ReduxFormWrapper'
import { Dropdown } from 'shared/components/form/Inputs'

import { FAMILY_FIELD_RENDER_LOOKUP } from 'shared/utils/constants'

import { getProjectFamiliesByGuid, getVisibleFamilies, getFamiliesTableState } from '../../../selectors'
import { updateFamiliesTable } from '../../../reducers'
import { FAMILY_FILTER_OPTIONS, FAMILY_SORT_OPTIONS } from '../../../constants'

import FamiliesFilterSearchBox from './FilterSearchBox'
import SortDirectionToggle from './SortDirectionToggle'

const RegularFontHeaderCell = styled(Table.HeaderCell)`
  font-weight: normal !important;
`

const SpacedDropdown = styled(Dropdown)`
  padding-left: 10px;
  padding-right: 5px;
`

export const TableHeaderDetail = ({ fields, offset, showVariantTags }) =>
  <FamilyLayout
    compact
    offset={offset}
    fields={fields}
    fieldDisplay={field => FAMILY_FIELD_RENDER_LOOKUP[field.id].name}
    rightContent={showVariantTags ? 'Saved Variants' : null}
  />

TableHeaderDetail.propTypes = {
  offset: PropTypes.bool,
  fields: PropTypes.array,
  showVariantTags: PropTypes.bool,
}

const TableHeaderRow = (
  { headerStatus, showInternalFilters, visibleFamiliesCount, totalFamiliesCount, fields, tableName, familiesTableState,
    updateFamiliesTable: dispatchUpdateFamiliesTable, showVariantTags,
  }) => {
  const filterFields = [
    {
      name: 'familiesSortOrder',
      component: SpacedDropdown,
      inline: true,
      fluid: false,
      selection: true,
      label: 'Sort By:',
      options: FAMILY_SORT_OPTIONS,
    },
    {
      name: 'familiesSortDirection',
      component: SortDirectionToggle,
    },
    {
      name: 'familiesFilter',
      component: SpacedDropdown,
      inline: true,
      fluid: false,
      selection: true,
      search: true,
      includeCategories: true,
      label: 'Filter:',
      options: FAMILY_FILTER_OPTIONS.filter((f) => { return showInternalFilters ? !f.internalOmit : !f.internalOnly }),
    },
  ]

  return (
    <Table.Header fullWidth>
      <Table.Row>
        <RegularFontHeaderCell width={2}>
          Showing &nbsp;
          {
            visibleFamiliesCount !== totalFamiliesCount ?
              <span><b>{visibleFamiliesCount}</b> out of <b>{totalFamiliesCount}</b></span>
              : <span>all <b>{totalFamiliesCount}</b></span>
          }
          &nbsp; families
        </RegularFontHeaderCell>
        <Table.HeaderCell width={14} textAlign="right">
          <Popup
            content="Filter families by searching on family name or individual phenotypes"
            position="top center"
            trigger={<a><Icon name="info circle" link /></a>}
          />
          Search:
          <HorizontalSpacer width={10} />
          <FamiliesFilterSearchBox />
          <HorizontalSpacer width={20} />
          <ReduxFormWrapper
            onSubmit={dispatchUpdateFamiliesTable}
            form={`edit${tableName}FamiliesTable`}
            initialValues={familiesTableState}
            closeOnSuccess={false}
            submitOnChange
            inline
            fields={filterFields}
          />
          <HorizontalSpacer width={20} />
          {headerStatus.title}:
          <HorizontalSpacer width={10} />
          <HorizontalStackedBar
            width={100}
            height={14}
            title={headerStatus.title}
            data={headerStatus.data}
          />
        </Table.HeaderCell>
      </Table.Row>
      {fields &&
        <Table.Row>
<<<<<<< HEAD
          <Table.HeaderCell colSpan={5} textAlign="left">
            <TableHeaderDetail fields={fields} showVariantTags={showVariantTags} offset />
=======
          <Table.HeaderCell colSpan={2} textAlign="left">
            <FamilyLayout
              compact
              offset
              fields={fields}
              fieldDisplay={field => FAMILY_FIELD_RENDER_LOOKUP[field.id].name}
              rightContent={showVariantTags ? 'Saved Variants' : null}
            />
>>>>>>> f66f0962
          </Table.HeaderCell>
        </Table.Row>
      }
    </Table.Header>
  )
}

TableHeaderRow.propTypes = {
  headerStatus: PropTypes.object.isRequired,
  showInternalFilters: PropTypes.bool,
  visibleFamiliesCount: PropTypes.number.isRequired,
  totalFamiliesCount: PropTypes.number.isRequired,
  familiesTableState: PropTypes.object.isRequired,
  updateFamiliesTable: PropTypes.func.isRequired,
  fields: PropTypes.array,
  tableName: PropTypes.string.isRequired,
  showVariantTags: PropTypes.bool,
}

const mapStateToProps = (state, ownProps) => ({
  visibleFamiliesCount: getVisibleFamilies(state, ownProps).length,
  totalFamiliesCount: Object.keys(getProjectFamiliesByGuid(state)).length,
  familiesTableState: getFamiliesTableState(state, ownProps),
})

const mapDispatchToProps = (dispatch, ownProps) => {
  return {
    updateFamiliesTable: (updates) => {
      dispatch(updateFamiliesTable(updates, ownProps.tableName))
    },
  }
}

export { TableHeaderRow as TableHeaderRowComponent }

export default connect(mapStateToProps, mapDispatchToProps)(TableHeaderRow)<|MERGE_RESOLUTION|>--- conflicted
+++ resolved
@@ -36,6 +36,7 @@
     fieldDisplay={field => FAMILY_FIELD_RENDER_LOOKUP[field.id].name}
     rightContent={showVariantTags ? 'Saved Variants' : null}
   />
+
 
 TableHeaderDetail.propTypes = {
   offset: PropTypes.bool,
@@ -118,19 +119,8 @@
       </Table.Row>
       {fields &&
         <Table.Row>
-<<<<<<< HEAD
-          <Table.HeaderCell colSpan={5} textAlign="left">
+          <Table.HeaderCell colSpan={2} textAlign="left">
             <TableHeaderDetail fields={fields} showVariantTags={showVariantTags} offset />
-=======
-          <Table.HeaderCell colSpan={2} textAlign="left">
-            <FamilyLayout
-              compact
-              offset
-              fields={fields}
-              fieldDisplay={field => FAMILY_FIELD_RENDER_LOOKUP[field.id].name}
-              rightContent={showVariantTags ? 'Saved Variants' : null}
-            />
->>>>>>> f66f0962
           </Table.HeaderCell>
         </Table.Row>
       }
