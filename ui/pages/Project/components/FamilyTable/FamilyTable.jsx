--- conflicted
+++ resolved
@@ -9,15 +9,9 @@
 import ExportTableButton from 'shared/components/buttons/export-table/ExportTableButton'
 import ButtonLink from 'shared/components/buttons/ButtonLink'
 import TableLoading from 'shared/components/table/TableLoading'
-<<<<<<< HEAD
 import { HorizontalSpacer, VerticalSpacer } from 'shared/components/Spacers'
 
 import { getVisibleSortedFamiliesWithIndividuals, getProjectDetailsIsLoading, getShowDetails } from '../../selectors'
-=======
-import { HorizontalSpacer } from 'shared/components/Spacers'
-
-import { getVisibleSortedFamiliesWithIndividuals, getProjectDetailsIsLoading } from '../../selectors'
->>>>>>> 33d09c3a
 import TableHeaderRow from './header/TableHeaderRow'
 import EmptyTableRow from './EmptyTableRow'
 import IndividualRow from './IndividualRow'
@@ -104,31 +98,7 @@
         {loading ? <TableLoading /> : null}
         {
           !loading && visibleFamilies.length > 0 ?
-<<<<<<< HEAD
             visibleFamilies.map(family => <FamilyTableRow key={family.familyGuid}family={family} {...props} />)
-=======
-            visibleFamilies.map(family =>
-              <Table.Row key={family.familyGuid}>
-                <Table.Cell>
-                  {[
-                    <Family
-                      key={family.familyGuid}
-                      family={family}
-                      showSearchLinks={showSearchLinks}
-                      fields={fields}
-                    />,
-                    family.individuals.map(individual => (
-                      <IndividualRow
-                        key={individual.individualGuid}
-                        family={family}
-                        individual={individual}
-                        editCaseReview={editCaseReview}
-                      />),
-                    ),
-                  ]}
-                </Table.Cell>
-              </Table.Row>)
->>>>>>> 33d09c3a
             : <EmptyTableRow />
         }
       </Table.Body>
