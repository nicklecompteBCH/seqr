import React from 'react'
import PropTypes from 'prop-types'
import { connect } from 'react-redux'
import { Grid, Loader } from 'semantic-ui-react'
import { Link } from 'react-router-dom'

import SectionHeader from 'shared/components/SectionHeader'
import { VerticalSpacer } from 'shared/components/Spacers'
import VariantTagTypeBar from 'shared/components/graph/VariantTagTypeBar'
import {
  FAMILY_FIELD_DESCRIPTION,
  FAMILY_FIELD_ANALYSIS_STATUS,
  FAMILY_FIELD_ANALYSED_BY,
  FAMILY_FIELD_ANALYSIS_NOTES,
  FAMILY_FIELD_ANALYSIS_SUMMARY,
} from 'shared/utils/constants'
import { getProject, getProjectDetailsIsLoading, getShowDetails, getAnalysisStatusCounts } from '../selectors'
import ProjectOverview from './ProjectOverview'
import ProjectCollaborators from './ProjectCollaborators'
import GeneLists from './GeneLists'
import FamilyTable from './FamilyTable/FamilyTable'
<<<<<<< HEAD
=======
import {
  DESCRIPTION, ANALYSIS_STATUS, ANALYSED_BY, ANALYSIS_NOTES, ANALYSIS_SUMMARY,
} from './FamilyTable/FamilyRow'
>>>>>>> 3b41bf2c


/**
Add charts:
- variant tags - how many families have particular tags
- analysis status
 Phenotypes:
   Cardio - 32 individuals
   Eye - 10 individuals
   Ear - 5 inidividuals
   Neuro - 10 individuals
   Other - 5 individuals

 Data:
    Exome - HaplotypeCaller variant calls (32 samples), read viz (10 samples)
    Whole Genome - HaplotypeCaller variant calls (32 samples), Manta SV calls (10 samples), read data (5 samples)
    RNA - HaplotypeCaller variant calls (32 samples)

Phenotypes:
- how many families have phenotype terms in each category

What's new:
 - variant tags

*/

const ProjectSectionComponent = ({ loading, label, children, editPath, linkPath, linkText, project }) => {
  return ([
    <SectionHeader key="header">{label}</SectionHeader>,
    <div key="content">
      {loading ? <Loader key="content" inline active /> : children}
    </div>,
    editPath && project.canEdit ? (
      <a key="edit" href={`/project/${project.deprecatedProjectId}/${editPath}`}>
        <VerticalSpacer height={15} />
        {`Edit ${label}`}
      </a>
    ) : null,
    linkText ? (
      <div key="link" style={{ paddingTop: '15px', paddingLeft: '35px' }}>
        <Link to={`/project/${project.projectGuid}/${linkPath}`}>{linkText}</Link>
      </div>
    ) : null,
  ])
}

const mapSectionStateToProps = state => ({
  project: getProject(state),
  loading: getProjectDetailsIsLoading(state),
})

const ProjectSection = connect(mapSectionStateToProps)(ProjectSectionComponent)

<<<<<<< HEAD

const ProjectPageUI = props =>
  <div>
    <Grid stackable>
      <Grid.Row>
        <Grid.Column width={12}>
          <ProjectSection label="Overview">
            <ProjectOverview />
          </ProjectSection>
          <ProjectSection label="Variant Tags" linkPath="saved_variants" linkText="View All">
            <VariantTagTypeBar project={props.project} height={30} showAllPopupCategories />
          </ProjectSection>
        </Grid.Column>
        <Grid.Column width={4}>
          <ProjectSection label="Collaborators" editPath="collaborators">
            <ProjectCollaborators />
          </ProjectSection>
          <VerticalSpacer height={30} />
          <ProjectSection label="Gene Lists" editPath="project_gene_list_settings">
            <GeneLists />
          </ProjectSection>
        </Grid.Column>
      </Grid.Row>
    </Grid>

    <SectionHeader>Families</SectionHeader>
    <FamilyTable
      headerStatus={{ title: 'Analysis Statuses', data: props.analysisStatusCounts }}
      exportUrls={[
        { name: 'Families', url: `/api/project/${props.project.projectGuid}/export_project_families` },
        { name: 'Individuals', url: `/api/project/${props.project.projectGuid}/export_project_individuals?include_phenotypes=1` },
      ]}
      showSearchLinks
      fields={props.showDetails ? [
        { id: FAMILY_FIELD_DESCRIPTION, canEdit: true },
        { id: FAMILY_FIELD_ANALYSIS_STATUS, canEdit: true },
        { id: FAMILY_FIELD_ANALYSED_BY, canEdit: true },
        { id: FAMILY_FIELD_ANALYSIS_NOTES, canEdit: true },
        { id: FAMILY_FIELD_ANALYSIS_SUMMARY, canEdit: true },
      ] : [{ id: FAMILY_FIELD_ANALYSIS_STATUS, canEdit: true }]}
    />
  </div>
=======
const DETAIL_FIELDS = [
  { id: DESCRIPTION, canEdit: true },
  { id: ANALYSIS_STATUS, canEdit: true },
  { id: ANALYSED_BY, canEdit: true },
  { id: ANALYSIS_NOTES, canEdit: true },
  { id: ANALYSIS_SUMMARY, canEdit: true },
]

const NO_DETAIL_FIELDS = [
  { id: ANALYSIS_STATUS, canEdit: true },
]

const ProjectPageUI = (props) => {
  const headerStatus = { title: 'Analysis Statuses', data: props.analysisStatusCounts }
  const exportUrls = [
    { name: 'Families', url: `/api/project/${props.project.projectGuid}/export_project_families` },
    { name: 'Individuals', url: `/api/project/${props.project.projectGuid}/export_project_individuals?include_phenotypes=1` },
  ]
  return (
    <div>
      <DocumentTitle title={`seqr: ${props.project.name}`} />
      <Grid stackable>
        <Grid.Row>
          <Grid.Column width={4}>
            <ProjectSection label="Overview">
              <ProjectOverview />
            </ProjectSection>
          </Grid.Column>
        </Grid.Row>
        <Grid.Row>
          <Grid.Column width={12}>
            <ProjectSection label="Variant Tags" linkPath="saved-variants" linkText="View All">
              <VariantTags />
            </ProjectSection>
          </Grid.Column>
          <Grid.Column width={4}>
            <ProjectSection label="Collaborators" editPath="collaborators">
              <ProjectCollaborators />
            </ProjectSection>
            <VerticalSpacer height={30} />
            <ProjectSection label="Gene Lists" editPath="project_gene_list_settings">
              <GeneLists />
            </ProjectSection>
          </Grid.Column>
        </Grid.Row>
      </Grid>

      <SectionHeader>Families</SectionHeader>
      <FamilyTable
        headerStatus={headerStatus}
        exportUrls={exportUrls}
        showSearchLinks
        fields={props.showDetails ? DETAIL_FIELDS : NO_DETAIL_FIELDS}
      />
    </div>
  )
}
>>>>>>> 3b41bf2c

ProjectPageUI.propTypes = {
  project: PropTypes.object.isRequired,
  analysisStatusCounts: PropTypes.array,
  showDetails: PropTypes.bool,
}

const mapStateToProps = state => ({
  project: getProject(state),
  analysisStatusCounts: getAnalysisStatusCounts(state),
  showDetails: getShowDetails(state),
})

export { ProjectPageUI as ProjectPageUIComponent }

export default connect(mapStateToProps)(ProjectPageUI)
<|MERGE_RESOLUTION|>--- conflicted
+++ resolved
@@ -19,12 +19,6 @@
 import ProjectCollaborators from './ProjectCollaborators'
 import GeneLists from './GeneLists'
 import FamilyTable from './FamilyTable/FamilyTable'
-<<<<<<< HEAD
-=======
-import {
-  DESCRIPTION, ANALYSIS_STATUS, ANALYSED_BY, ANALYSIS_NOTES, ANALYSIS_SUMMARY,
-} from './FamilyTable/FamilyRow'
->>>>>>> 3b41bf2c
 
 
 /**
@@ -78,10 +72,25 @@
 
 const ProjectSection = connect(mapSectionStateToProps)(ProjectSectionComponent)
 
-<<<<<<< HEAD
+const DETAIL_FIELDS = [
+  { id: FAMILY_FIELD_DESCRIPTION, canEdit: true },
+  { id: FAMILY_FIELD_ANALYSIS_STATUS, canEdit: true },
+  { id: FAMILY_FIELD_ANALYSED_BY, canEdit: true },
+  { id: FAMILY_FIELD_ANALYSIS_NOTES, canEdit: true },
+  { id: FAMILY_FIELD_ANALYSIS_SUMMARY, canEdit: true },
+]
 
-const ProjectPageUI = props =>
-  <div>
+const NO_DETAIL_FIELDS = [
+  { id: FAMILY_FIELD_ANALYSIS_STATUS, canEdit: true },
+]
+
+const ProjectPageUI = (props) => {
+  const headerStatus = { title: 'Analysis Statuses', data: props.analysisStatusCounts }
+  const exportUrls = [
+    { name: 'Families', url: `/api/project/${props.project.projectGuid}/export_project_families` },
+    { name: 'Individuals', url: `/api/project/${props.project.projectGuid}/export_project_individuals?include_phenotypes=1` },
+  ]
+  return (
     <Grid stackable>
       <Grid.Row>
         <Grid.Column width={12}>
@@ -102,84 +111,20 @@
           </ProjectSection>
         </Grid.Column>
       </Grid.Row>
+      <Grid.Row>
+        <Grid.Column width={16}>
+          <SectionHeader>Families</SectionHeader>
+          <FamilyTable
+            headerStatus={headerStatus}
+            exportUrls={exportUrls}
+            showSearchLinks
+            fields={props.showDetails ? DETAIL_FIELDS : NO_DETAIL_FIELDS}
+          />
+        </Grid.Column>
+      </Grid.Row>
     </Grid>
-
-    <SectionHeader>Families</SectionHeader>
-    <FamilyTable
-      headerStatus={{ title: 'Analysis Statuses', data: props.analysisStatusCounts }}
-      exportUrls={[
-        { name: 'Families', url: `/api/project/${props.project.projectGuid}/export_project_families` },
-        { name: 'Individuals', url: `/api/project/${props.project.projectGuid}/export_project_individuals?include_phenotypes=1` },
-      ]}
-      showSearchLinks
-      fields={props.showDetails ? [
-        { id: FAMILY_FIELD_DESCRIPTION, canEdit: true },
-        { id: FAMILY_FIELD_ANALYSIS_STATUS, canEdit: true },
-        { id: FAMILY_FIELD_ANALYSED_BY, canEdit: true },
-        { id: FAMILY_FIELD_ANALYSIS_NOTES, canEdit: true },
-        { id: FAMILY_FIELD_ANALYSIS_SUMMARY, canEdit: true },
-      ] : [{ id: FAMILY_FIELD_ANALYSIS_STATUS, canEdit: true }]}
-    />
-  </div>
-=======
-const DETAIL_FIELDS = [
-  { id: DESCRIPTION, canEdit: true },
-  { id: ANALYSIS_STATUS, canEdit: true },
-  { id: ANALYSED_BY, canEdit: true },
-  { id: ANALYSIS_NOTES, canEdit: true },
-  { id: ANALYSIS_SUMMARY, canEdit: true },
-]
-
-const NO_DETAIL_FIELDS = [
-  { id: ANALYSIS_STATUS, canEdit: true },
-]
-
-const ProjectPageUI = (props) => {
-  const headerStatus = { title: 'Analysis Statuses', data: props.analysisStatusCounts }
-  const exportUrls = [
-    { name: 'Families', url: `/api/project/${props.project.projectGuid}/export_project_families` },
-    { name: 'Individuals', url: `/api/project/${props.project.projectGuid}/export_project_individuals?include_phenotypes=1` },
-  ]
-  return (
-    <div>
-      <DocumentTitle title={`seqr: ${props.project.name}`} />
-      <Grid stackable>
-        <Grid.Row>
-          <Grid.Column width={4}>
-            <ProjectSection label="Overview">
-              <ProjectOverview />
-            </ProjectSection>
-          </Grid.Column>
-        </Grid.Row>
-        <Grid.Row>
-          <Grid.Column width={12}>
-            <ProjectSection label="Variant Tags" linkPath="saved-variants" linkText="View All">
-              <VariantTags />
-            </ProjectSection>
-          </Grid.Column>
-          <Grid.Column width={4}>
-            <ProjectSection label="Collaborators" editPath="collaborators">
-              <ProjectCollaborators />
-            </ProjectSection>
-            <VerticalSpacer height={30} />
-            <ProjectSection label="Gene Lists" editPath="project_gene_list_settings">
-              <GeneLists />
-            </ProjectSection>
-          </Grid.Column>
-        </Grid.Row>
-      </Grid>
-
-      <SectionHeader>Families</SectionHeader>
-      <FamilyTable
-        headerStatus={headerStatus}
-        exportUrls={exportUrls}
-        showSearchLinks
-        fields={props.showDetails ? DETAIL_FIELDS : NO_DETAIL_FIELDS}
-      />
-    </div>
   )
 }
->>>>>>> 3b41bf2c
 
 ProjectPageUI.propTypes = {
   project: PropTypes.object.isRequired,
