--- conflicted
+++ resolved
@@ -145,7 +145,6 @@
   }
 }
 
-<<<<<<< HEAD
 export const loadUserOptions = () => {
   return (dispatch) => {
     dispatch({ type: REQUEST_USERS })
@@ -174,8 +173,6 @@
   }
 }
 
-=======
->>>>>>> 2fdceed9
 export const updateCollaborator = (values) => {
   return updateEntity(values, RECEIVE_DATA, null, 'username', null, state => `/api/project/${state.currentProjectGuid}/collaborators`)
 }
