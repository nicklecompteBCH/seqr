--- conflicted
+++ resolved
@@ -154,7 +154,19 @@
   }
 }
 
-<<<<<<< HEAD
+export const updateLocusLists = (values) => {
+  return (dispatch, getState) => {
+    const projectGuid = getState().currentProjectGuid
+    const action = values.delete ? 'delete' : 'add'
+    return new HttpRequestHelper(`/api/project/${projectGuid}/${action}_locus_lists`,
+      (responseJson) => {
+        dispatch({ type: RECEIVE_DATA, updatesById: { projectsByGuid: { [projectGuid]: responseJson } } })
+      },
+      (e) => { throw new SubmissionError({ _error: [e.message] }) },
+    ).post(values)
+  }
+}
+
 export const deleteMmePatient = (individual) => {
   return (dispatch, getState) => {
     const state = getState()
@@ -164,18 +176,6 @@
       () => {},
       (e) => { throw e },
     ).get()
-=======
-export const updateLocusLists = (values) => {
-  return (dispatch, getState) => {
-    const projectGuid = getState().currentProjectGuid
-    const action = values.delete ? 'delete' : 'add'
-    return new HttpRequestHelper(`/api/project/${projectGuid}/${action}_locus_lists`,
-      (responseJson) => {
-        dispatch({ type: RECEIVE_DATA, updatesById: { projectsByGuid: { [projectGuid]: responseJson } } })
-      },
-      (e) => { throw new SubmissionError({ _error: [e.message] }) },
-    ).post(values)
->>>>>>> f052d7fc
   }
 }
 
