--- conflicted
+++ resolved
@@ -244,8 +244,4 @@
                        )
 PHENOTIPS_ADMIN_UNAME='Admin'
 PHENOTIPS_ADMIN_PWD='admin'
-<<<<<<< HEAD
-
-
-=======
->>>>>>> c140920b
+
