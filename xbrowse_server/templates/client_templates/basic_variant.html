--- conflicted
+++ resolved
@@ -25,12 +25,8 @@
                     </div>
                 <% } %>
 				 
-<<<<<<< HEAD
                 <%  if (variant.extras.family_notes && variant.extras.family_notes.length > 0) { %>
-=======
-                <% 
-					if (variant.extras.family_notes && variant.extras.family_notes.length > 0) { %>
->>>>>>> f1953adc
+
 						<b>Notes: </b> &nbsp; 
 						<% _.each(variant.extras.family_notes, function(family_note) { %>
         					<div class="compact-flag-display">
