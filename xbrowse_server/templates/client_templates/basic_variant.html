--- conflicted
+++ resolved
@@ -440,19 +440,6 @@
                 <div class="gotooltip" data-placement="top" title="<%= freqTooltipText %>">
                     <% if (callsetAF != null) { %>
                         <div>
-<<<<<<< HEAD
-                            <span>THIS CALLSET</span>
-                            <%= callsetAF.toPrecision(2) %>
-                            <% if (popCounts["AC"] != null) { %>
-                                <small style="margin-left: 10px;">
-                                    AC=<%= popCounts["AC"] %>
-                                    <% if (popCounts["AN"]) { %>
-                                        out of
-                                        <%= popCounts["AN"] %>
-                                    <% } %>
-                                </small>
-                            <% } %>
-=======
                           <span>THIS CALLSET</span>
                           <%= callsetAF.toPrecision(2) %>
                           <% if (popCounts["AC"] != null) { %>
@@ -464,7 +451,6 @@
                               <% } %>
                             </small>
                           <% } %>
->>>>>>> b1ce6bf5
                           <% if (popCounts["Hom"] != null) { %>
                               <small style="margin-left: 10px">Hom=<%= popCounts["Hom"] %></small>
                           <% } %>
