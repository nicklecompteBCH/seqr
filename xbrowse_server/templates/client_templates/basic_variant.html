{% load static from staticfiles %}

<script type="text/template" id="tpl-basic-variant">
    <div class="basicvariant">
        <div class="highlight-msg">
            <% console.log(variant); if (variant.extras && variant.extras.in_clinvar) { %>
                <div>
                    This variant is <a target="_blank" href="http://www.ncbi.nlm.nih.gov/clinvar/variation/<%= variant.extras.in_clinvar[0] %>">in ClinVar</a> as

                    <i style="font-weight:500"> <!-- javascript string replace(..) only replaces the 1st occurance, so use .split(..).join(..) pattern instead -->
                        <% print(variant.extras.in_clinvar[1].replace(";", "; "
                           ).split("likely benign").join("<i style='color:green'>likely benign</i>"
                           ).split("likely pathogenic").join("<i style='color:red'>likely pathogenic</i>"
                           ).split("pathogenic").join("<i style='color:red'>pathogenic</i>"
                           ).split("benign").join("<i style='color:green'>benign</i>"
                           ).split("protective").join("<i style='color:green'>protective</i>"
                           ).split("risk factor").join("<i style='color:orange'>risk factor</i>")); %>
                    </i>
                </div>
            <% } %>
            <% if (variant.extras && variant.extras.family_tags && variant.extras.family_tags.length > 0) { %>
                <div class="tags" style="padding:0px 0px 0px 0px; margin:0px 0px 20px 0px">
                    <div class="col-sm-1 greytext" style="padding:3px 0px 0px 0px; margin:0px; text-align:left;"><b>Tags: </b></div>
                    <div class="col-sm-11" style="padding-left:50px;">
                        <% _.each(variant.extras.family_tags, function(tag) { %>
                            <% if(show_tag_details) { %>
                                <div class="col-sm-2"><span class="label" style="background-color:<%= tag.color %>;"><%= tag.tag %></span></div>
                                <div class="col-sm-10">

                                        <i>
                                            &nbsp; &nbsp; tagged by <% if(tag.user) { print(tag.user.display_name) } else { print("unknown user") } %>
                                            &nbsp; &nbsp; <% if(tag.date_saved) { %> (<%= tag.date_saved %>) <% } %> 
                                        </i>
                                        <% if(tag.search_url) { %>
                                            &nbsp; &nbsp; &nbsp; &nbsp; <a href="<%= tag.search_url %>"><i class="fa fa-search" aria-hidden="true"></i></a>
                                            &nbsp; <a href="<%= tag.search_url %>">re-run variant search</a>
                                        <% } %>

                                </div>
                            <% } else { %>
                                <span class="label" style="background-color:<%= tag.color %>;"><%= tag.tag %></span> &nbsp;
                            <% } %>
                        <% }); %>
                    </div>
                </div>
            <% } %>
            <%  if (variant.extras && variant.extras.family_tags && variant.extras.family_tags.length > 0 && variant.extras.family_notes && variant.extras.family_notes.length > 0) { %>
                <div display="block">&nbsp;</div>
            <% } %>

            <%  if (variant.extras && variant.extras.family_notes && variant.extras.family_notes.length > 0) { %>
                <div class="col-sm-1 greytext" style="padding:3px 0px 0px 0px; margin:0px; text-align:left;"><b>Notes: </b></div>
                <div class="col-sm-11" style="padding-left:50px;">
                <% for(var i = variant.extras.family_notes.length - 1; i >= 0; i--) {
                    var family_note = variant.extras.family_notes[i];
                    %>
                    <%= family_note.note %>
                    &nbsp; &nbsp; &nbsp; &nbsp;
                    <i>by <% if(family_note.user) { print(family_note.user.display_name) } else { print("unknown user") } %> 
                      <% if(family_note.submit_to_clinvar) { %> <span style="color:red"> for clinvar </span> <% } %>
		     &nbsp; &nbsp; <% if(family_note.date_saved) { %> (<%= family_note.date_saved %>) <% } %> 
		    </i>
                    <a class="edit-variant-note" style="padding:0px 5px 0px 30px;" data-target="<%= family_note.note_id %>"><i class="fa fa-pencil" aria-hidden="true"></i></a>
                    <a class="delete-variant-note" style="padding:0px 5px 0px 5px;" data-target="<%= family_note.note_id %>"><i class="fa fa-trash-o"  aria-hidden="true"></i></a><br>
                <% } %>
                </div>
            <% } %>
        </div>

        <% if (leftview) { %>
            <div class="leftview"></div>
        <% } %>
        <div class="cell icons" style="display:none;">
            <% if (variant.extras.disease_genes && variant.extras.disease_genes.length > 0 ) { %>
                <i class="fa fa-warning icon-popover"
                    title="Gene List"
                    data-content="<% _.each(variant.extras.disease_genes, function (a) { %><%= a %><% }); %>"
                > </i>
            <% } %>
            <% if (variant.extras.in_disease_gene_db) { %>
                <i class="fa fa-plus icon-popover"
                    title="Present in Disease Database"
                    data-content="This variant is in a gene that has been linked to a disease phenotype.
                    Click the gene for more info. "
                        ></i>
            <% } %>
            <% if (variant.extras.family_notes && variant.extras.family_notes.length > 0 ) { %>
                <i class="fa fa-bookmark search-flag-icon"
                        data-xpos="<%= variant.xpos %>"
                        data-ref="<%= variant.ref %>"
                        data-alt="<%= variant.alt %>"></i>
            <% } %>

        </div>

        <% if (show_gene) {  %>
            <div class="cell genes">
                <% _.each(variant.extras.genes, function(gene, gene_id) { %>
                    <div class="gene-cell">
                        <a class="gene-link" data-gene_id="<%= gene_id %>"><%= gene.symbol %></a><br/>
                <sup>
                <a href="http://www.gtexportal.org/home/gene/<%= gene.symbol %>" target="_blank">GTEx</a>
                        <% if(show_gene_search_link && project_id) { %>
                            , <a href="/project/<%= project_id %>/gene/<%= gene_id %>" target="_blank">Gene Search</a>
                        <% } %>
                </sup>
                        <div class="highlights">
                            <% if (gene.missense_constraint && gene.missense_constraint_rank[0] < 1000) { %>
                                <span class="label label-default" style='display:inline'>
                                    MISSENSE CONSTR
				    <i class="icon-question-sign icon-popover" title="Missense Constraint" data-placement="right"
                       data-content="This gene ranks <%= gene.missense_constraint_rank[0] %> most constrained out of <%= gene.missense_constraint_rank[1] %> genes under study in terms of missense constraint (z-score: <%= gene.missense_constraint.toPrecision(4) %>). Missense contraint is a measure of the degree to which the number of missense variants found in this gene in ExAC v0.3 is higher or lower than expected according to the statistical model described in [K. Samocha 2014]. In general this metric is most useful for genes that act via a dominant mechanism, and where a large proportion of the protein is heavily functionally constrained."></i>
                                </span>
				<br/>
                            <% } %>
                            <% if (gene.lof_constraint && gene.lof_constraint_rank[0] < 1000) { %>
                                <span class="label label-default">
                                    LOF CONSTR
                    <i class="icon-question-sign icon-popover" title="Loss of Function Constraint" data-placement="right"
                       data-content="This gene ranks as <%= gene.lof_constraint_rank[0] %> most intolerant of LoF mutations out of <%= gene.lof_constraint_rank[1] %> genes under study. This metric is based on the amount of expected variation observed in the ExAC data and is a measure of how likely the gene is to be intolerant of loss-of-function mutations."></i>
                                </span><br/>
                            <% } %>
                            <% if (variant.extras.in_disease_gene_db) { %>
                                <span class="label label-default">IN OMIM</span><br/>
                            <% } %>
                            <% if (variant.extras.disease_genes && variant.extras.disease_genes.length > 0 ) { %>
			      <% _.each(variant.extras.disease_genes, function (a) { %>
                                 <span class="label label-danger icon-popover"
                                    title="Gene List"
                                    data-content="<%= a %>"
                                > GENE LIST: <% print(a.substring(0,6) + (a.length > 6 ? '..' : '')); %> </span><br/>
                              <% }); %>
                            <% } %>
                        </div>
                    </div>
                <% }); %>
            </div>
        <% } %>
        <div class="cell location">
          <% if (variant.extras && variant.extras.genome_version == "38") { %>
            <a class="external-link" href="http://genome.ucsc.edu/cgi-bin/hgTracks?db=hg38&highlight=hg38.<%= 'chr'+variant.chr.replace('chr', '') %>:<%= variant.pos %>-<%= variant.pos+variant.ref.length-1 %>&position=<%= 'chr'+utils.getCoordWindow10(variant).replace('chr', '') %>" target="_blank" >
          <% } else {  %>
            <a class="external-link" href="http://genome.ucsc.edu/cgi-bin/hgTracks?db=hg19&highlight=hg19.<%= 'chr'+variant.chr.replace('chr', '') %>:<%= variant.pos %>-<%= variant.pos+variant.ref.length-1 %>&position=<%= 'chr'+utils.getCoordWindow10(variant).replace('chr', '') %>" target="_blank" >
          <% } %>
            <%= 'chr'+variant.chr.replace('chr', '') %>:<%= variant.pos %>
            </a><br/>
            <span class="allele-display" title="<%= variant.ref %>"><%= variant.ref %></span>
            <i class="fa fa-angle-right"></i>
            <span class="allele-display" title="<%= variant.alt %>"><%= variant.alt %></span><br/>
            <% if (variant.annotation && variant.annotation.rsid) { %>
                <a class="external-link" target="_blank" href="http://www.ncbi.nlm.nih.gov/SNP/snp_ref.cgi?searchType=adhoc_search&type=rs&rs=<%= variant.annotation.rsid %>"><%= variant.annotation.rsid %></a>
	    <% } %><br />
	    <% if (variant.extras && variant.extras.genome_version == "38" && variant.extras.grch37_coords) { %><br />
	                hg19: <a class="external-link" href="http://genome.ucsc.edu/cgi-bin/hgTracks?db=hg19&highlight=hg19.<%= 'chr'+variant.extras.grch37_coords.replace('chr', '').split("-").slice(0, 2).join(":") %>&position=<%= 'chr'+variant.extras.grch37_coords.replace('chr', '').split("-").slice(0, 2).join(":") %>" target="_blank" >
			      <span style="font-size:11px">chr<%= variant.extras.grch37_coords.replace('chr', '').split("-").slice(0, 2).join(":") %></span></a>
			      <br/>
	    <% } %>
            <div style="margin-top:10px;">
            <% if(family_read_data_is_available) { %>
                <sup><a class="view-reads"><img src="{% static 'images/igv_reads_12x12.png' %}"/> &nbsp; SHOW READS</a></sup>
            <% } %>

            </div>
        </div>
        <div class="cell annotations">
            <a class="annotation-link"
                data-xpos="<%= variant.xpos %>"
                data-ref="<%= variant.ref %>"
                data-alt="<%= variant.alt %>">
            <% if (variant.annotation) { %>
                   <%= variant.annotation.vep_group.replace(/_/g, ' ') %>
            <% } %>
            </a>

            <%
               if(variant.annotation && variant.annotation.vep_annotation) {
                  worst_vep_annotation = variant.annotation.vep_annotation[variant.annotation.worst_vep_annotation_index];
	          if(worst_vep_annotation.lof == 'LC' || worst_vep_annotation.lof_flags == 'NAGNAG_SITE') {               	         
                      var lof_tooltip = '';
	              if(worst_vep_annotation.lof_filter != '') { 
                          var lof_filters = _.uniq(worst_vep_annotation.lof_filter.split("&")).map(function(lof_filter) {
	                     if(lof_filter == 'END_TRUNC') return 'LOFTEE: End Truncation<br>This variant falls in the last 5% of the transcript.';
	                     else if(lof_filter == 'INCOMPLETE_CDS') return 'LOFTEE: Incomplete CDS<br>The start or stop codons are not known for this transcript.';
 	                     //else if(lof_filter == 'NON_CAN_SPLICE_SURR') return 'LOFTEE: Non Canonical Splicing<br>This exon has surrounding splice sites that are non-canonical (not GT..AG).';
 	                     else if(lof_filter == 'EXON_INTRON_UNDEF') return 'LOFTEE: Exon-Intron Boundaries<br>The exon/intron boundaries of this transcript are undefined in the EnsEMBL API.';
 	                     else if(lof_filter == 'SMALL_INTRON') return 'LOFTEE: Small Intron<br>The LoF falls in a transcript whose exon/intron boundaries are undefined in the EnsEMBL API.';
 	                     else if(lof_filter == 'NON_CAN_SPLICE') return 'LOFTEE: Non Canonical Splicing<br>This variant falls in a non-canonical splice site (not GT..AG).';
 	                     else if(lof_filter == 'ANC_ALLELE') return 'LOFTEE: Ancestral Allele<br>The alternate allele reverts the sequence back to the ancestral state.';
                             //else return "LOFTEE: " + lof_filter;
                          });
	                  lof_tooltip += lof_filters.join("<br>");
                      }

	              if(worst_vep_annotation.lof_flags == 'NAGNAG_SITE') {
                           lof_tooltip += "LOFTEE: NAGNAG site<br>This acceptor site is rescued by another adjacent in-frame acceptor site.";
                      }

	              if(lof_tooltip.length > 0)  {
                   	     %> &nbsp; 
	                          <span class="loftee label label-danger gotooltip" style='margin-left:10px; vertical-align:top; font-size:10px; color:white; display:inline;' data-placement="top" data-original-title="<%= lof_tooltip %>">
		                   LC LoF
		                 </span>
                   <%  }
		} %>

		       <br/>
		       
                <% if (worst_vep_annotation.hgvsc) { %>
                   <span>HGVS.C</span> <%= unescape(worst_vep_annotation.hgvsc.split(':').pop()) %><br/>
		<% }
                if (worst_vep_annotation.hgvsp) { %>		   
                   <span>HGVS.P</span> <%= unescape(worst_vep_annotation.hgvsp.split(':').pop()) %><br/>
              <% }
            }
            %>
        </div>
        <div class="cell predictions">
            <% if (variant.annotation && variant.annotation.polyphen) { %>
                <% if (variant.annotation.polyphen == 'probably_damaging') { print('<i class="fa fa-circle redcircle"></i>'); } %>
                <% if (variant.annotation.polyphen == 'possibly_damaging') { print('<i class="fa fa-circle yellowcircle"></i>'); } %>
                <% if (variant.annotation.polyphen == 'benign') { print('<i class="fa fa-circle greencircle"></i>'); } %>
                <span>Polyphen</span>
                <%= variant.annotation.polyphen %> <br/>
            <% } %>
            <% if (variant.annotqation && variant.annotation.sift) { %>
                <% if (variant.annotation.sift == 'damaging') { print('<i class="fa fa-circle redcircle"></i>'); } %>
                <% if (variant.annotation.sift == 'tolerated') { print('<i class="fa fa-circle greencircle"></i>'); } %>
                <span>SIFT</span> <%= variant.annotation.sift %> <br/>
            <% } %>
            <% if (variant.annotation && variant.annotation.muttaster) { %>
                <% if (variant.annotation.muttaster == 'disease_causing') { print('<i class="fa fa-circle redcircle"></i>'); } %>
                <% if (variant.annotation.muttaster == 'polymorphism') { print('<i class="fa fa-circle greencircle"></i>'); } %>
                <span>Mut Taster</span>
                <%= variant.annotation.muttaster %> <br/>
            <% } %>
            <% if (variant.annotation && variant.annotation.fathmm) { %>
                <% if (variant.annotation.fathmm == 'damaging') { print('<i class="fa fa-circle redcircle"></i>'); } %>
                <% if (variant.annotation.fathmm == 'tolerated') { print('<i class="fa fa-circle greencircle"></i>'); } %>
                <span>FATHMM</span>
                <%= variant.annotation.fathmm %> <br/>
            <% } %>
            <% if (variant.annotation && variant.annotation.cadd_phred) { %>
                <% if (variant.annotation && variant.annotation.cadd_phred) {
		       var phred = parseFloat(variant.annotation.cadd_phred)
		       if( phred >= 20 ) {
		          print('<i class="fa fa-circle redcircle"></i>') 
		       } else if( phred >= 10 ) { 
		          print('<i class="fa fa-circle yellowcircle"></i>') 
		       } else {
     		          print('<i class="fa fa-circle greencircle"></i>')   
		       }
		} %>
                <span>CADD PHRED</span>
                <%= variant.annotation.cadd_phred %> <br/>
	     <% } %>
	     <% if (variant.annotation && variant.annotation.dann_score) { %>
                <% if (variant.annotation && variant.annotation.dann_score) {
		       var dann_score = parseFloat(variant.annotation.dann_score)
		       if( dann_score >= 0.96 ) {
		          print('<i class="fa fa-circle redcircle"></i>') 
		       } else if( dann_score >= 0.93 ) { 
		          print('<i class="fa fa-circle yellowcircle"></i>') 
		       } else {
     		          print('<i class="fa fa-circle greencircle"></i>')
		       }
		} %>
                <span>DANN SCORE</span>
                <%= parseFloat(variant.annotation.dann_score).toPrecision(2) %> <br/>
	    <% } %>

	    <% if (variant.annotation && variant.annotation.revel_score) { %>
	       <% if (variant.annotation && variant.annotation.revel_score) {
		  var revel_score = parseFloat(variant.annotation.revel_score)
		  if( revel_score >= 0.75 ) {
	              print('<i class="fa fa-circle redcircle"></i>')
	          } else if( revel_score >= 0.5 ) {
	              print('<i class="fa fa-circle yellowcircle"></i>')
	          } else {
	              print('<i class="fa fa-circle greencircle"></i>')
	          }
	        } %>
	             <span>REVEL SCORE</span>
	             <%= parseFloat(variant.annotation.revel_score).toPrecision(2) %> <br/>
	    <% } %>
        </div>
        <div class="cell frequencies" style="min-width: 200px">
	  <% if(variant.annotation && variant.annotation.freqs) {
	     if(variant.extras.genome_version == "38") {
	        var freq_names = ["1kg_wgs_AF", "1kg_wgs_popmax_AF", "exac_v3_AF", "exac_v3_popmax_AF", "gnomad_exomes_AF", "gnomad_exomes_popmax_AF", "gnomad_genomes_AF", "gnomad_genomes_popmax_AF", "topmed_AF"]
	     } else {
  	        var freq_names = ["1kg_wgs_phase3", "exac_v3", "gnomad-exomes2", "gnomad-genomes2"]
	        variant.extras.grch37_coords = variant.chr.replace("chr", "") + "-"+ variant.pos +"-"+ variant.ref + "-" + variant.alt
	     }

	     %>

	  <% _.each(freq_names, function(p) { %>
          <span><%= p.toUpperCase().replace("_", " ").replace("_AF", "") %></span>
            <%
               if(p == "exac_v3" || p.startsWith("gnomad")) { 
                 var low_coverage = false;
	         var background_color = "white"
                 var coverage_key = "";
                 if(p == "exac_v3" || p.startsWith("gnomad_exomes")) {
                    coverage_key = "gnomad_exome_coverage";
                 } else if(p.startsWith("gnomad_genomes")) {
                    coverage_key = "gnomad_genome_coverage";
                 }
		 if(coverage_key) {
		    
                    if(variant.annotation.freqs[coverage_key] < 0.8 && variant.annotation.freqs[coverage_key] >= 0) {
                       low_coverage = true
  	               //background_color = "#FFDDDD";
                    } else if (variant.annotation.freqs[coverage_key] >= 0.8) {
                       //background_color = "#DDFFDD";
		    }
	          } %>
	              <% var prefix = p == "exac_v3" ? "exac" : "gnomad" %>
			   <% if(variant.annotation.freqs[p] > 0) {
			       var browser_url = "http://"+prefix+".broadinstitute.org/variant/"+variant.extras.grch37_coords
			   %>
                              <a target="_blank" href="<%= browser_url %>" style="white-space:nowrap; background-color:<%= background_color %>">
    	     	                <%= (variant.annotation.freqs[p] || 0).toPrecision(2) %>
				<% if (low_coverage) { %>
			         &nbsp;
				 <i class="fa fa-warning icon-popover"
				    title="Low Coverage Warning"
				    data-content="More than 20% of the samples that went into calculating this allele frequency had low read depth, so there's less confidence in this allele frequency."
			            style="color:#F33333; font-size:10px"></i>
				 <% } %>
			      </a>

			      <% if(variant.annotation.freqs[p+"_popmax"] > variant.annotation.freqs[p]) { %>
			      <br /> &nbsp; &nbsp;<span>&#9493; &nbsp; POPMAX</span>
			      <a target="_blank" href="<%= browser_url %>" style="white-space:nowrap; background-color:<%= background_color %>">
				<%= variant.annotation.freqs[p+"_popmax"].toPrecision(2) %>
				<% if (low_coverage) { %>
			         &nbsp;
				 <i class="fa fa-warning icon-popover"
				    title="Low Coverage Warning"
				    data-content="More than 20% of the samples that went into calculating this allele frequency had low read depth, so there's less confidence in this allele frequency."
			            style="color:#F33333; font-size:10px"></i>
				 <% } %>
			      </a>			    
			      <% } %>
                           <% } else { %>
			      <% if (variant.extras.genes) { %>
		                 <a target="_blank" href="http://<%= prefix %>.broadinstitute.org/gene/<%= _.keys(variant.extras.genes)[0] %>" style="white-space:nowrap; background-color:<%= background_color %>">
			             <%= (variant.annotation.freqs[p] || 0).toPrecision(2) %>
				 </a>
			      <% } else { %>
			        <%= (variant.annotation.freqs[p] || 0).toPrecision(2) %>	 
			      <% } %>
			   <% } %>
		    <% } else if(p == "topmed" || p == "topmed_AF") { %>
		        <a target="_blank" href="https://bravo.sph.umich.edu/freeze5/hg38/variant/<%= variant.extras.grch38_coords %>"><%= (variant.annotation.freqs[p] || 0).toPrecision(2) %></a>
		     <% } else { %>
   		             <%= (variant.annotation.freqs[p] || 0).toPrecision(2) %>
		      	     <% if(variant.annotation.freqs[p+"_popmax"] > variant.annotation.freqs[p]) { %>
			         <br /> &nbsp; &nbsp; <span>&#9493; &nbsp; POPMAX</span> <%= (variant.annotation.freqs[p+"_popmax"] || 0).toPrecision(2) %>
			      <% } %>
		      <% } %>
                <br/>
		<% }); %>
	    <% } %>
        </div>
        <% if (show_genotypes) { %>
            <div class="genotypes">
                <% _.each(individuals, function(individual, individual_idx) { var indiv_id = individual.indiv_id; var genotype=variant.genotypes[indiv_id]; %>
                    <div class="cell geno-cell">		       
		      <div class="gotooltip" data-placement="top" title="<%= utils.getGenoMouseover(variant, indiv_id) %>">
                        <div class="genotype-icon-container">
                          <i class="fa <%= utils.get_pedigree_icon(individual_map[indiv_id]) %>"></i>
                            <% if (genotype_family_id) { %>
                                <a href="/project/<%= individual.project_id %>/family/<%= individual.family_id %>/mendelian-variant-search" target="_blank">
                                    <% print(individual.family_id + ' / ') %>
                                </a>
                            <% } %>
                            <%=   individual.nickname || individual.indiv_id %>
                        </div>
<<<<<<< HEAD
                        <% if(genotype && genotype.alleles && genotype.alleles.length > 0) { %>
                           <% _.each(genotype.alleles, function(allele, i) { %>
                           <% if (i>0) { print(' / ') } %>
=======
                        <% if(genotype && genotype.alleles && genotype.alleles.length > 0 && genotype.num_alt != -1) {  %>
                            <% _.each(genotype.alleles, function(allele, i) { %>
                                <% if (i>0) { print(' / ') } %>
>>>>>>> 0c9c077c
                                <span class="<% if (allele == variant.alt) { print('alt-allele ') } else if (allele != variant.ref) {print('other-allele')} %>">
                                    <%= allele.slice(0,3) %>
                                    <% if (allele.length > 3) { print('..') } %>
                                </span>
                            <% }); %>
                          <% } else { %>
                          <span class="other-allele">no call</span>
                          <% } %>
			  <br>
			  <span class="gq"><% if(genotype) { print(genotype.gq + (genotype.filter == "pass" ? "" : (", filter: " + genotype.filter))); } %></span>
		      </div>
		      <% if(genotype.extras && genotype.extras.cnvs)  {  var cnvs = genotype.extras.cnvs; console.log(cnvs); %>
		         <span class="label label-danger gotooltip" 
			       data-placement="top" 
			       title="Copy Number: <%= cnvs['cn'] %><br>LRR median: <%= cnvs['LRR_median'] %><br>LRR stdev: <%= cnvs['LRR_sd'] %><br>SNPs supporting call: <%= cnvs['snps'] %><br>Size: <%= cnvs['size'] %><br>Found in: <% print(parseInt(cnvs['freq'])-1) %> other samples<br>Type: <%= cnvs['type'] %><br>Array: <%= cnvs['array'].replace(/_/g, ' ') %><br>Caller: <%= cnvs['caller'] %><br>">
			   CNV: <%= cnvs['cn'] > 2 ? 'Duplication' : 'Deletion' %> </span><br>
		      <% } %>
		    </div>
			<!--
                        <% if(individual.read_data_is_available) { %>
                            <div style='margin-top:10px;'>
                            <sup><a class="view-reads" name="<%= individual_idx %>">
                                <img src="{% static 'images/igv_reads_12x12.png' %}"/> &nbsp; SHOW READS</a>
                            </sup>
			    </div>
                        <% } %>
			-->
            
                <% }); %>

            </div>

        <% } %>
        <% if (actions.length > 0) { %>
            <div class="cell actions" style="text-align:right">
	          <% _.each(actions, function(action) { %>
		     <a class="btn btn-primary btn-xs action" data-action="<%= action.action %>"> <%= action.name %></a><br/>
		  <% }); %>
            </div>
        <% } %>
    </div>
</script><|MERGE_RESOLUTION|>--- conflicted
+++ resolved
@@ -378,15 +378,9 @@
                             <% } %>
                             <%=   individual.nickname || individual.indiv_id %>
                         </div>
-<<<<<<< HEAD
-                        <% if(genotype && genotype.alleles && genotype.alleles.length > 0) { %>
-                           <% _.each(genotype.alleles, function(allele, i) { %>
-                           <% if (i>0) { print(' / ') } %>
-=======
                         <% if(genotype && genotype.alleles && genotype.alleles.length > 0 && genotype.num_alt != -1) {  %>
                             <% _.each(genotype.alleles, function(allele, i) { %>
                                 <% if (i>0) { print(' / ') } %>
->>>>>>> 0c9c077c
                                 <span class="<% if (allele == variant.alt) { print('alt-allele ') } else if (allele != variant.ref) {print('other-allele')} %>">
                                     <%= allele.slice(0,3) %>
                                     <% if (allele.length > 3) { print('..') } %>
