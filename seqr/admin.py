from django.contrib import admin
<<<<<<< HEAD
from seqr.models import Project, Family, Individual, Sample, \
=======
from seqr.models import Project, Family, Individual, Sample, Dataset, \
>>>>>>> b1ce6bf5
    LocusList, LocusListGene, LocusListInterval, VariantNote, VariantTag, VariantTagType, VariantFunctionalData, SavedVariant

for model_class in [
    Project,
    Family,
    Individual,
    Sample,
    LocusList,
    LocusListGene,
    LocusListInterval,
    VariantNote,
    VariantTag,
    VariantTagType,
    VariantFunctionalData,
    SavedVariant,
]:

    @admin.register(model_class)
    class SpecificModelAdmin(admin.ModelAdmin):
        search_fields = [field.name for field in model_class._meta.get_fields() if field.name in set([
            'guid', 'name', 'display_name', 'deprecated_project_id', 'family_id', 'individual_id', 'description'
        ])]
        list_display = search_fields + ['created_date']
        save_on_top = True
        list_per_page = 2000<|MERGE_RESOLUTION|>--- conflicted
+++ resolved
@@ -1,10 +1,6 @@
 from django.contrib import admin
-<<<<<<< HEAD
-from seqr.models import Project, Family, Individual, Sample, \
-=======
-from seqr.models import Project, Family, Individual, Sample, Dataset, \
->>>>>>> b1ce6bf5
-    LocusList, LocusListGene, LocusListInterval, VariantNote, VariantTag, VariantTagType, VariantFunctionalData, SavedVariant
+from seqr.models import Project, Family, Individual, Sample, LocusList, LocusListGene, LocusListInterval, VariantNote, \
+    VariantTag, VariantTagType, VariantFunctionalData, SavedVariant
 
 for model_class in [
     Project,
