import json
import logging
import re

import elasticsearch_dsl
import requests
from collections import defaultdict

import settings

from django.contrib.admin.views.decorators import staff_member_required
from django.shortcuts import render
import elasticsearch

from seqr.models import Dataset
from settings import LOGIN_URL
from pprint import pprint

logger = logging.getLogger(__name__)

OPERATIONS_LOG = "index_operations_log"

@staff_member_required(login_url=LOGIN_URL)
def elasticsearch_status(request):
    client = elasticsearch.Elasticsearch(host=settings.ELASTICSEARCH_SERVICE_HOSTNAME)

    # look up seqr dataset records
    index_to_dataset = {}
    for dataset in Dataset.objects.all():
        if dataset.dataset_id:
            index_name = dataset.dataset_id
            index_to_dataset[index_name] = dataset

    # get index snapshots
    response = requests.get("http://{0}:{1}/_snapshot/{2}/_all".format(
        settings.ELASTICSEARCH_SERVICE_HOSTNAME, settings.ELASTICSEARCH_PORT, "callsets"))
    snapshots = json.loads(response.content)

    index_snapshot_states = defaultdict(list)
    for snapshot in snapshots["snapshots"]:
        for index_name in snapshot["indices"]:
            index_snapshot_states[index_name].append(snapshot["state"])

    # get indices
    indices = []
    for index in client.cat.indices(format="json", h="*"):
        index_name = index['index']

        # skip special indices
        if index_name in ['.kibana', 'index_operations_log']:
            continue

        index_json = {k.replace('.', '_'): v for k, v in index.items()}

        index_name = re.sub("_[0-9]{1,2}$", "", index_name)
        if index_name in index_to_dataset:
            index_json['project_guid'] = index_to_dataset[index_name].project.guid
            index_json['project_id'] = index_to_dataset[index_name].project.deprecated_project_id
            index_json['analysis_type'] = index_to_dataset[index_name].analysis_type
            index_json['genome_version'] = index_to_dataset[index_name].genome_version

        if index_name in index_snapshot_states:
            index_json['snapshots'] = ", ".join(set(index_snapshot_states[index_name]))
        indices.append(index_json)

    # get operations log
    s = elasticsearch_dsl.Search(using=client, index=OPERATIONS_LOG)
    s = s.params(size=5000)
    operations = [doc.to_dict() for doc in s.execute().hits]
    
    #making a new list since dots in es client keys are confusing template
    disk_status=[]
    for disk in client.cat.allocation(format="json"):
        disk_json = {k.replace('.', '_'): v for k, v in disk.items()}
        disk_status.append(
                            {
                              'node_name':disk_json['node'],
                              'disk_available':disk_json['disk_avail'],
                              'disk_used':disk_json['disk_used'],    
                              'disk_percent_used':disk_json['disk_percent'],     
                                })
    return render(request, "staff/elasticsearch_status.html", {
        'indices': indices,
        'operations': operations,
<<<<<<< HEAD
        'disk_stats': disk_status,
    })

=======
        'elasticsearch_host': settings.ELASTICSEARCH_SERVER,
    })
>>>>>>> 9e98caba
<|MERGE_RESOLUTION|>--- conflicted
+++ resolved
@@ -82,11 +82,7 @@
     return render(request, "staff/elasticsearch_status.html", {
         'indices': indices,
         'operations': operations,
-<<<<<<< HEAD
         'disk_stats': disk_status,
+        'elasticsearch_host': settings.ELASTICSEARCH_SERVER,
     })
 
-=======
-        'elasticsearch_host': settings.ELASTICSEARCH_SERVER,
-    })
->>>>>>> 9e98caba
