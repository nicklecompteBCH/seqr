import json
import logging
import re

import elasticsearch_dsl
import requests
from collections import defaultdict

import settings

from django.contrib.admin.views.decorators import staff_member_required
from django.shortcuts import render

from seqr.models import Sample
from seqr.utils.es_utils import get_es_client
from settings import LOGIN_URL

logger = logging.getLogger(__name__)

OPERATIONS_LOG = "index_operations_log"

@staff_member_required(login_url=LOGIN_URL)
<<<<<<< HEAD
def elasticsearch_status_page(request):
    client = elasticsearch.Elasticsearch(host=settings.ELASTICSEARCH_SERVICE_HOSTNAME)
=======
def elasticsearch_status(request):
    client = get_es_client()
>>>>>>> 8e844074

    # get index snapshots
    response = requests.get("http://{0}:{1}/_snapshot/{2}/_all".format(
        settings.ELASTICSEARCH_SERVICE_HOSTNAME, settings.ELASTICSEARCH_PORT, "callsets"))
    snapshots = json.loads(response.content)

    index_snapshot_states = defaultdict(list)
    for snapshot in snapshots["snapshots"]:
        for index_name in snapshot["indices"]:
            index_snapshot_states[index_name].append(snapshot["state"])

    # get indices
    indices = []
    for index in client.cat.indices(format="json", h="*"):
        index_name = index['index']

        # skip special indices
        if index_name in ['.kibana', 'index_operations_log']:
            continue

        index_json = {k.replace('.', '_'): v for k, v in index.items()}

        index_name = re.sub("_[0-9]{1,2}$", "", index_name)
        sample = Sample.objects.filter(elasticsearch_index=index_name).select_related('individual__family__project').first()
        if sample:
            project = sample.individual.family.project
            index_json['project_guid'] = project.guid
            index_json['project_id'] = project.deprecated_project_id
            index_json['dataset_type'] = sample.sample_type
            index_json['genome_version'] = project.genome_version
            index_json['dataset_file_path'] = sample.dataset_file_path

        if index_name in index_snapshot_states:
            index_json['snapshots'] = ", ".join(set(index_snapshot_states[index_name]))
        indices.append(index_json)

    # get operations log
    s = elasticsearch_dsl.Search(using=client, index=OPERATIONS_LOG)
    s = s.params(size=5000)
    operations = [doc.to_dict() for doc in s.execute().hits]
    
    #making a new list since dots in es client keys are confusing template
    disk_status=[]
    for disk in client.cat.allocation(format="json"):
        disk_json = {k.replace('.', '_'): v for k, v in disk.items()}
        disk_status.append({
            'node_name': disk_json['node'],
            'disk_available': disk_json['disk_avail'],
            'disk_used': disk_json['disk_used'],
            'disk_percent_used': disk_json['disk_percent'],
        })

    return render(request, "staff/elasticsearch_status.html", {
        'indices': indices,
        'operations': operations,
        'disk_stats': disk_status,
        'elasticsearch_host': settings.ELASTICSEARCH_SERVER,
    })

<|MERGE_RESOLUTION|>--- conflicted
+++ resolved
@@ -20,13 +20,8 @@
 OPERATIONS_LOG = "index_operations_log"
 
 @staff_member_required(login_url=LOGIN_URL)
-<<<<<<< HEAD
-def elasticsearch_status_page(request):
-    client = elasticsearch.Elasticsearch(host=settings.ELASTICSEARCH_SERVICE_HOSTNAME)
-=======
 def elasticsearch_status(request):
     client = get_es_client()
->>>>>>> 8e844074
 
     # get index snapshots
     response = requests.get("http://{0}:{1}/_snapshot/{2}/_all".format(
