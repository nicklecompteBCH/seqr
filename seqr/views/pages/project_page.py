"""
APIs used by the project page
"""

import itertools
import logging
import json
from collections import defaultdict

from django.contrib.auth.decorators import login_required
from django.contrib.auth.models import User
from django.db import connection
from django.db.models import Q, Count

<<<<<<< HEAD
from settings import SEQR_ID_TO_MME_ID_MAP
from seqr.models import Individual, _slugify, CAN_VIEW, LocusList, \
    LocusListGene, LocusListInterval, VariantTagType, VariantTag, VariantFunctionalData
=======
from seqr.models import Individual, _slugify, VariantTagType, VariantTag, VariantFunctionalData
>>>>>>> f052d7fc
from seqr.views.apis.auth_api import API_LOGIN_REQUIRED_URL
from seqr.views.apis.individual_api import export_individuals
from seqr.views.apis.locus_list_api import get_sorted_project_locus_lists
from seqr.views.utils.json_utils import create_json_response
from seqr.views.utils.orm_to_json_utils import \
    _get_json_for_project, _get_json_for_sample, _get_json_for_families, _get_json_for_individuals, get_json_for_saved_variant


from seqr.views.utils.permissions_utils import get_project_and_check_permissions
from xbrowse_server.mall import get_project_datastore
from xbrowse_server.base.models import Project as BaseProject

logger = logging.getLogger(__name__)


@login_required(login_url=API_LOGIN_REQUIRED_URL)
def project_page_data(request, project_guid):
    """Returns a JSON object containing information used by the project page:
    ::

      json_response = {
         'project': {..},
         'familiesByGuid': {..},
         'individualsByGuid': {..},
         'samplesByGuid': {..},
       }

    Args:
        project_guid (string): GUID of the Project to retrieve data for.
    """
    project = get_project_and_check_permissions(project_guid, request.user)

    cursor = connection.cursor()

    families_by_guid = _retrieve_families(cursor, project.guid, request.user)
    individuals_by_guid = _retrieve_individuals(project.guid, request.user)
    for individual_guid, individual in individuals_by_guid.items():
        families_by_guid[individual['familyGuid']]['individualGuids'].add(individual_guid)
    samples_by_guid = _retrieve_samples(cursor, project.guid, individuals_by_guid)

    cursor.close()

    project_json = _get_json_for_project(project, request.user)
    project_json['collaborators'] = _get_json_for_collaborator_list(project)
    project_json.update(_get_json_for_variant_tag_types(project))
    locus_lists = get_sorted_project_locus_lists(project, request.user)
    project_json['locusListGuids'] = [locus_list['locusListGuid'] for locus_list in locus_lists]

    # gene search will be deprecated once the new database is online.
    project_json['hasGeneSearch'] = _has_gene_search(project)
    project_json['detailsLoaded'] = True

    json_response = {
        'project': project_json,
        'familiesByGuid': families_by_guid,
        'individualsByGuid': individuals_by_guid,
        'samplesByGuid': samples_by_guid,
<<<<<<< HEAD
        'matchmakerSubmissions': {project.guid: _project_matchmaker_submissions(project)}
=======
        'locusListsByGuid': {locus_list['locusListGuid']: locus_list for locus_list in locus_lists}
>>>>>>> f052d7fc
    }

    return create_json_response(json_response)


def _retrieve_families(cursor, project_guid, user):
    """Retrieves family-level metadata for the given project.

    Args:
        cursor: connected database cursor that can be used to execute SQL queries.
        project_guid (string): project_guid
        user (Model): for checking permissions to view certain fields
    Returns:
        dictionary: families_by_guid
    """

    families_query = """
        SELECT DISTINCT
          p.guid AS project_guid,
          f.id AS family_id,
          f.guid AS family_guid,
          f.family_id AS family_family_id,
          f.created_date AS family_created_date,
          f.display_name AS family_display_name,
          f.description AS family_description,
          f.analysis_notes AS family_analysis_notes,
          f.analysis_summary AS family_analysis_summary,
          f.pedigree_image AS family_pedigree_image,
          f.analysis_status AS family_analysis_status,
          f.causal_inheritance_mode AS family_causal_inheritance_mode,
          f.internal_analysis_status AS family_internal_analysis_status,
          f.internal_case_review_notes AS family_internal_case_review_notes,
          f.internal_case_review_summary AS family_internal_case_review_summary
        FROM seqr_project AS p
          JOIN seqr_family AS f ON f.project_id=p.id
        WHERE p.guid=%s
    """.strip()

    cursor.execute(families_query, [project_guid])

    columns = [col[0] for col in cursor.description]
    family_rows = [dict(zip(columns, row)) for row in cursor.fetchall()]
    families = _get_json_for_families(family_rows, user)

    families_by_guid = {}
    for family in families:
        family_guid = family['familyGuid']
        family['individualGuids'] = set()
        families_by_guid[family_guid] = family

    return families_by_guid


def _retrieve_individuals(project_guid, user):
    """Retrieves individual-level metadata for the given project.

    Args:
        project_guid (string): project_guid
    Returns:
        dictionary: individuals_by_guid
    """

    fields = Individual._meta.json_fields + Individual._meta.internal_json_fields + \
             ['family__guid', 'case_review_status_last_modified_by__email']
    individual_models = Individual.objects.filter(family__project__guid=project_guid)\
        .select_related('family', 'case_review_status_last_modified_by').only(*fields)

    individuals = _get_json_for_individuals(individual_models, user=user, project_guid=project_guid)

    individuals_by_guid = {}
    for i in individuals:
        i['sampleGuids'] = set()
        individual_guid = i['individualGuid']
        individuals_by_guid[individual_guid] = i

    return individuals_by_guid


def _retrieve_samples(cursor, project_guid, individuals_by_guid):
    """Retrieves sample metadata for the given project.

        Args:
            cursor: connected database cursor that can be used to execute SQL queries.
            project_guid (string): project_guid
            individuals_by_guid (dict): maps each individual_guid to a dictionary with individual info.
                This method adds a "sampleGuids" list to each of these dictionaries.
        Returns:
            2-tuple with dictionaries: (samples_by_guid, sample_batches_by_guid)
        """

    # use raw SQL since the Django ORM doesn't have a good way to express these types of queries.
    sample_query = """
        SELECT
          p.guid AS project_guid,
          i.guid AS individual_guid,
          s.guid AS sample_guid,
          s.created_date AS sample_created_date,
          s.sample_type AS sample_sample_type,
          s.dataset_type AS sample_dataset_type,
          s.sample_id AS sample_sample_id,
          s.elasticsearch_index AS sample_elasticsearch_index,
          s.dataset_file_path AS sample_dataset_file_path,
          s.sample_status AS sample_sample_status,
          s.loaded_date AS sample_loaded_date
        FROM seqr_sample AS s
          JOIN seqr_individual AS i ON s.individual_id=i.id
          JOIN seqr_family AS f ON i.family_id=f.id
          JOIN seqr_project AS p ON f.project_id=p.id
        WHERE p.guid=%s
    """.strip()

    cursor.execute(sample_query, [project_guid])

    columns = [col[0] for col in cursor.description]

    samples_by_guid = {}
    for row in cursor.fetchall():
        record = dict(zip(columns, row))

        sample_guid = record['sample_guid']
        if sample_guid not in samples_by_guid:
            samples_by_guid[sample_guid] = _get_json_for_sample(record)

        individual_guid = record['individual_guid']
        individuals_by_guid[individual_guid]['sampleGuids'].add(sample_guid)

        samples_by_guid[sample_guid]['individualGuid'] = individual_guid

    return samples_by_guid


def _get_json_for_collaborator_list(project):
    """Returns a JSON representation of the collaborators in the given project"""
    collaborator_list = []

    def _compute_json(collaborator, can_view, can_edit):
        return {
            'displayName': collaborator.profile.display_name,
            'username': collaborator.username,
            'email': collaborator.email,
            'firstName': collaborator.first_name,
            'lastName': collaborator.last_name,
            'hasViewPermissions': can_view,
            'hasEditPermissions': can_edit,
        }

    previously_added_ids = set()
    for collaborator in itertools.chain(project.owners_group.user_set.all(), project.can_edit_group.user_set.all()):
        if collaborator.id in previously_added_ids:
            continue
        previously_added_ids.add(collaborator.id)
        collaborator_list.append(
            _compute_json(collaborator, can_edit=True, can_view=True)
        )
    for collaborator in project.can_view_group.user_set.all():
        if collaborator.id in previously_added_ids:
            continue
        previously_added_ids.add(collaborator.id)
        collaborator_list.append(
            _compute_json(collaborator, can_edit=False, can_view=True)
        )

    return sorted(collaborator_list, key=lambda collaborator: (collaborator['lastName'], collaborator['displayName']))


def _get_json_for_variant_tag_types(project):
    project_variant_tags = []
    discovery_tags = []
    tag_counts_by_type_and_family = VariantTag.objects.filter(saved_variant__project=project).values('saved_variant__family__guid', 'variant_tag_type__name').annotate(count=Count('*'))
    for variant_tag_type in VariantTagType.objects.filter(Q(project=project) | Q(project__isnull=True)):
        current_tag_type_counts = [counts for counts in tag_counts_by_type_and_family if counts['variant_tag_type__name'] == variant_tag_type.name]
        num_tags = sum(count['count'] for count in current_tag_type_counts)
        if variant_tag_type.category == 'CMG Discovery Tags' and num_tags > 0:
            for tag in VariantTag.objects.filter(saved_variant__project=project, variant_tag_type=variant_tag_type).select_related('saved_variant'):
                tag_data = get_json_for_saved_variant(tag.saved_variant)
                tag_data.update(json.loads(tag.saved_variant.saved_variant_json or '{}'))
                discovery_tags.append(tag_data)

        project_variant_tags.append({
            'variantTagTypeGuid': variant_tag_type.guid,
            'name': variant_tag_type.name,
            'category': variant_tag_type.category,
            'description': variant_tag_type.description,
            'color': variant_tag_type.color,
            'order': variant_tag_type.order,
            'is_built_in': variant_tag_type.is_built_in,
            'numTags': num_tags,
            'numTagsPerFamily': {count['saved_variant__family__guid']: count['count'] for count in current_tag_type_counts},
        })

    project_functional_tags = []
    for category, tags in VariantFunctionalData.FUNCTIONAL_DATA_CHOICES:
        project_functional_tags += [{
            'category': category,
            'name': name,
            'metadataTitle': json.loads(tag_json).get('metadata_title'),
            'color': json.loads(tag_json)['color'],
            'description': json.loads(tag_json).get('description'),
        } for name, tag_json in tags]

    return {
        'variantTagTypes': sorted(project_variant_tags, key=lambda variant_tag_type: variant_tag_type['order']),
        'variantFunctionalTagTypes': project_functional_tags,
        'discoveryTags': discovery_tags,
    }


"""
def _get_json_for_reference_populations(project):
    result = []

    for reference_populations in project.custom_reference_populations.all():
        result.append({
            'id': reference_populations.slug,
            'name': reference_populations.name,
        })

    return result
"""


@login_required(login_url=API_LOGIN_REQUIRED_URL)
def export_project_individuals_handler(request, project_guid):
    """Export project Individuals table.

    Args:
        project_guid (string): GUID of the project for which to export individual data
    """

    format = request.GET.get('file_format', 'tsv')
    include_phenotypes = bool(request.GET.get('include_phenotypes'))

    project = get_project_and_check_permissions(project_guid, request.user)

    # get all individuals in this project
    individuals = Individual.objects.filter(family__project=project).order_by('family__family_id', 'affected')

    filename_prefix = "%s_individuals" % _slugify(project.name)

    return export_individuals(
        filename_prefix,
        individuals,
        format,
        include_hpo_terms_present=include_phenotypes,
        include_hpo_terms_absent=include_phenotypes,
    )


def _has_gene_search(project):
    """
    Returns True if this project has Gene Search enabled.

    DEPRECATED - will be removed along with mongodb.

    Args:
         project (object): django project
    """
    base_project = BaseProject.objects.get(project_id=project.deprecated_project_id)
    return get_project_datastore(base_project).project_collection_is_loaded(base_project)


def _project_matchmaker_submissions(project):
    submissions_by_family_individual = defaultdict(lambda: defaultdict(list))
    for submission in SEQR_ID_TO_MME_ID_MAP.find({'project_id': project.deprecated_project_id}):
        submission_json = {'insertionDate': submission['insertion_date']}
        if submission.get('deletion'):
            deleted_by = User.objects.filter(username=submission['deletion']['by']).first()
            submission_json['deletion'] = {
                'date': submission['deletion']['date'],
                'by': (deleted_by.get_full_name() or deleted_by.email) if deleted_by else submission['deletion']['by'],
            }
        submissions_by_family_individual[submission['family_id']][submission['seqr_id']].append(submission_json)
    return submissions_by_family_individual<|MERGE_RESOLUTION|>--- conflicted
+++ resolved
@@ -12,13 +12,8 @@
 from django.db import connection
 from django.db.models import Q, Count
 
-<<<<<<< HEAD
 from settings import SEQR_ID_TO_MME_ID_MAP
-from seqr.models import Individual, _slugify, CAN_VIEW, LocusList, \
-    LocusListGene, LocusListInterval, VariantTagType, VariantTag, VariantFunctionalData
-=======
 from seqr.models import Individual, _slugify, VariantTagType, VariantTag, VariantFunctionalData
->>>>>>> f052d7fc
 from seqr.views.apis.auth_api import API_LOGIN_REQUIRED_URL
 from seqr.views.apis.individual_api import export_individuals
 from seqr.views.apis.locus_list_api import get_sorted_project_locus_lists
@@ -76,11 +71,8 @@
         'familiesByGuid': families_by_guid,
         'individualsByGuid': individuals_by_guid,
         'samplesByGuid': samples_by_guid,
-<<<<<<< HEAD
-        'matchmakerSubmissions': {project.guid: _project_matchmaker_submissions(project)}
-=======
-        'locusListsByGuid': {locus_list['locusListGuid']: locus_list for locus_list in locus_lists}
->>>>>>> f052d7fc
+        'locusListsByGuid': {locus_list['locusListGuid']: locus_list for locus_list in locus_lists},
+        'matchmakerSubmissions': {project.guid: _project_matchmaker_submissions(project)},
     }
 
     return create_json_response(json_response)
