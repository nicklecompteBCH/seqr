import json
import mock

from django.test import TransactionTestCase
from django.urls.base import reverse

from seqr.models import SavedVariant, VariantNote, VariantTag, VariantFunctionalData
from seqr.views.apis.saved_variant_api import saved_variant_data, create_variant_note_handler, create_saved_variant_handler, \
    update_variant_note_handler, delete_variant_note_handler, update_variant_tags_handler, update_saved_variant_json, \
    update_variant_main_transcript
from seqr.views.utils.test_utils import _check_login


VARIANT_GUID = 'SV0000001_2103343353_r0390_100'
GENE_GUID = 'ENSG00000135953'
VARIANT_GUID_2 = 'SV0000002_1248367227_r0390_100'

COMPOUND_HET_1_GUID = 'SV0059956_11560662_f019313_1'
COMPOUND_HET_2_GUID = 'SV0059957_11562437_f019313_1'
GENE_GUID_2 = 'ENSG00000197530'

COMPOUND_HET_3_JSON = {
    'alt': 'C',
    'chrom': '15',
    'genotypes': {},
    'genomeVersion': '37',
    'mainTranscriptId': None,
    'originalAltAlleles': ['C'],
    'populations': {'callset': {'ac': 17, 'af': 0.607, 'an': 28}},
    'pos': 62456358,
    'predictions': {'cadd': 12.34},
    'ref': 'A',
    'transcripts': {},
    'xpos': 15062456358,
    'projectGuid': 'R0001_1kg',
    'familyGuids': ['F000001_1'],
    'variantId': '15-62456358-A-C',
}
COMPOUND_HET_3_GUID = 'SV0000007_1562456358_f000001_1'

COMPOUND_HET_4_JSON = {
    'alt': 'A',
    'chrom': '15',
    'genotypes': {},
    'genomeVersion': '37',
    'mainTranscriptId': None,
    'originalAltAlleles': ['A'],
    'populations': {'callset': {'ac': 1, 'af': 0.033, 'an': 8686}},
    'pos': 62456406,
    'predictions': {'cadd': 13.56},
    'ref': 'G',
    'transcripts': {},
    'xpos': 15062456406,
    'projectGuid': 'R0001_1kg',
    'familyGuids': ['F000001_1'],
    'variantId': '15-62456406-G-A',
}
COMPOUND_HET_4_GUID = 'SV0000006_1562456406_f000001_1'

COMPOUND_HET_5_JSON = {
    'alt': 'C',
    'chrom': '16',
    'genotypes': {},
    'genomeVersion': '37',
    'mainTranscriptId': None,
    'originalAltAlleles': ['C'],
    'populations': {'callset': {'ac': 18, 'af': 0.563, 'an': 32}},
    'pos': 31096164,
    'predictions': {'cadd': 7.099},
    'ref': 'G',
    'transcripts': {},
    'xpos': 16031096164,
    'projectGuid': 'R0001_1kg',
    'familyGuids': ['F000001_1'],
    'variantId': '16-31096164-G-C',
}
COMPOUND_HET_5_GUID = 'SV0000006_1631096164_f000001_1'


class ProjectAPITest(TransactionTestCase):
    fixtures = ['users', '1kg_project']

    def test_saved_variant_data(self):
        url = reverse(saved_variant_data, args=['R0001_1kg'])
        _check_login(self, url)

        response = self.client.get(url)
        self.assertEqual(response.status_code, 200)

        variants = response.json()['savedVariantsByGuid']
        self.assertSetEqual(set(variants.keys()), {'SV0000002_1248367227_r0390_100', 'SV0000001_2103343353_r0390_100'})

        variant = variants['SV0000001_2103343353_r0390_100']
        self.assertSetEqual(
            set(variant.keys()),
            {'variantId', 'variantGuid', 'xpos', 'ref', 'alt', 'chrom', 'pos', 'genomeVersion', 'liftedOverGenomeVersion',
             'liftedOverChrom', 'liftedOverPos', 'familyGuids', 'tags', 'functionalData', 'notes', 'clinvar',
             'originalAltAlleles', 'mainTranscriptId', 'selectedMainTranscriptId', 'genotypes', 'hgmd', 'transcripts',
             'locusListGuids', 'populations', 'predictions', 'rsid', 'genotypeFilters'}
        )
        self.assertSetEqual(set(variant['genotypes'].keys()), {'I000003_na19679', 'I000001_na19675', 'I000002_na19678'})

        # filter by family
        response = self.client.get('{}?families=F000002_2'.format(url))
        self.assertEqual(response.status_code, 200)

        self.assertSetEqual(set(response.json()['savedVariantsByGuid'].keys()), {'SV0000002_1248367227_r0390_100'})

        # filter by variant guid
        response = self.client.get('{}{}'.format(url, VARIANT_GUID))
        self.assertEqual(response.status_code, 200)

        self.assertSetEqual(set(response.json()['savedVariantsByGuid'].keys()), {VARIANT_GUID})

        # filter by invalid variant guid
        response = self.client.get('{}foo'.format(url))
        self.assertEqual(response.status_code, 404)

    def test_create_saved_variant(self):
        create_saved_variant_url = reverse(create_saved_variant_handler)
        _check_login(self, create_saved_variant_url)

        variant_json = {
            'alt': 'A',
            'chrom': '2',
            'genotypes': {},
            'genomeVersion': '37',
            'mainTranscriptId': None,
            'originalAltAlleles': ['A'],
            'populations': {'callset': {'ac': 2, 'af': 0.063, 'an': 32}},
            'pos': 61413835,
            'predictions': {'cadd': 21.9},
            'ref': 'AAAG',
            'transcripts': {},
            'xpos': 2061413835,
            'projectGuid': 'R0001_1kg',
            'familyGuids': ['F000001_1', 'F000002_2'],
            'variantId': '2-61413835-AAAG-A',
        }

        request_body = {
            'searchHash': 'd380ed0fd28c3127d07a64ea2ba907d7',
            'familyGuid': 'F000001_1',
            'tags': [{'name': 'Review'}],
            'notes': [],
            'functionalData': [],
        }
        request_body.update(variant_json)

        response = self.client.post(create_saved_variant_url, content_type='application/json', data=json.dumps(request_body))
        self.assertEqual(response.status_code, 200)

        self.assertEqual(len(response.json()['savedVariantsByGuid']), 1)
        variant_guid = response.json()['savedVariantsByGuid'].keys()[0]

        saved_variant = SavedVariant.objects.get(guid=variant_guid, family__guid='F000001_1')
        self.assertDictEqual(variant_json, saved_variant.saved_variant_json)

        expected_variant_json = {k: variant_json.pop(k, None) for k in ['xpos', 'alt', 'ref', 'notes']}
        expected_variant_json.update({
            'variantId': '2-61413835-AAAG-A',
            'variantGuid': variant_guid,
            'familyGuids': ['F000001_1'],
            'selectedMainTranscriptId': None,
            'notes': [],
            'functionalData': [],
        })
        response_variant_json = response.json()['savedVariantsByGuid'][variant_guid]
        tags = response_variant_json.pop('tags')
        self.assertDictEqual(expected_variant_json, response_variant_json)

        self.assertListEqual(["Review"], [vt['name'] for vt in tags])
        self.assertListEqual(["Review"], [vt.variant_tag_type.name for vt in VariantTag.objects.filter(saved_variants__guid__contains=variant_guid)])

    def test_create_saved_compound_hets(self):
        create_saved_compound_hets_url = reverse(create_saved_variant_handler)
        _check_login(self, create_saved_compound_hets_url)

        request_body = {
            'searchHash': 'fe451c0cdf0ee1634e4dcaff7a49a59e',
            'familyGuid': 'F000001_1',
            'tags': [{'name': 'Review'}],
            'notes': [],
            'functionalData': [],
        }

        request_body.update({0: COMPOUND_HET_3_JSON, 1: COMPOUND_HET_4_JSON})
        response = self.client.post(create_saved_compound_hets_url, content_type='application/json', data=json.dumps(request_body))
        self.assertEqual(response.status_code, 200)

        self.assertEqual(len(response.json()['savedVariantsByGuid']), 2)
        compound_het_3_guid = response.json()['savedVariantsByGuid'].keys()[0]
        compound_het_4_guid = response.json()['savedVariantsByGuid'].keys()[1]

        saved_compound_het_3 = SavedVariant.objects.get(guid=compound_het_3_guid, family__guid='F000001_1')
        saved_compound_het_4 = SavedVariant.objects.get(guid=compound_het_4_guid, family__guid='F000001_1')
        self.assertDictEqual(COMPOUND_HET_3_JSON, saved_compound_het_3.saved_variant_json)
        self.assertDictEqual(COMPOUND_HET_4_JSON, saved_compound_het_4.saved_variant_json)

        expected_compound_het_3_json = {k: COMPOUND_HET_3_JSON.pop(k, None) for k in ['xpos', 'alt', 'ref']}
        expected_compound_het_3_json.update({
            'variantId': '15-62456358-A-C',
            'variantGuid': compound_het_3_guid,
            'familyGuids': ['F000001_1'],
            'selectedMainTranscriptId': None,
            'notes': [],
            'functionalData': [],
        })
        expected_compound_het_4_json = {k: COMPOUND_HET_4_JSON.pop(k, None) for k in ['xpos', 'alt', 'ref']}
        expected_compound_het_4_json.update({
            'variantId': '15-62456406-G-A',
            'variantGuid': compound_het_4_guid,
            'familyGuids': ['F000001_1'],
            'selectedMainTranscriptId': None,
            'notes': [],
            'functionalData': [],
        })
        response_compound_het_3_json = response.json()['savedVariantsByGuid'][compound_het_3_guid]
        response_compound_het_4_json = response.json()['savedVariantsByGuid'][compound_het_4_guid]
        compound_het_3_tags = response_compound_het_3_json.pop('tags')
        compound_het_4_tags = response_compound_het_4_json.pop('tags')
        self.assertDictEqual(expected_compound_het_3_json, response_compound_het_3_json)
        self.assertDictEqual(expected_compound_het_4_json, response_compound_het_4_json)

        self.assertListEqual(["Review"], [vt['name'] for vt in compound_het_3_tags])
        self.assertListEqual(["Review"], [vt['name'] for vt in compound_het_4_tags])
        self.assertListEqual(["Review"], [vt.variant_tag_type.name for vt in VariantTag.objects.filter(saved_variants__guid__contains=compound_het_3_guid)])
        self.assertListEqual(["Review"], [vt.variant_tag_type.name for vt in VariantTag.objects.filter(saved_variants__guid__contains=compound_het_4_guid)])

    def test_create_update_and_delete_variant_note(self):
        create_variant_note_url = reverse(create_variant_note_handler, args=[VARIANT_GUID])
        _check_login(self, create_variant_note_url)

        # send valid request to create variant_note
        response = self.client.post(create_variant_note_url, content_type='application/json', data=json.dumps(
            {'note': 'new_variant_note', 'submitToClinvar': True, 'familyGuid': 'F000001_1'}
        ))

        self.assertEqual(response.status_code, 200)
        new_note_response = response.json()['savedVariantsByGuid'][VARIANT_GUID]['notes'][0]
        self.assertEqual(new_note_response['note'], 'new_variant_note')
        self.assertEqual(new_note_response['submitToClinvar'], True)

        new_variant_note = VariantNote.objects.filter(guid=new_note_response['noteGuid']).first()
        self.assertIsNotNone(new_variant_note)
        self.assertEqual(new_variant_note.note, new_note_response['note'])
        self.assertEqual(new_variant_note.submit_to_clinvar, new_note_response['submitToClinvar'])

        # save variant_note as gene_note
        response = self.client.post(create_variant_note_url, content_type='application/json', data=json.dumps(
            {'note': 'new_variant_note_as_gene_note', 'saveAsGeneNote': True, 'familyGuid': 'F000001_1'}
        ))
        self.assertEqual(response.status_code, 200)
        new_variant_note_response = response.json()['savedVariantsByGuid'][VARIANT_GUID]['notes'][1]
        self.assertEqual(new_variant_note_response['note'], 'new_variant_note_as_gene_note')
        new_gene_note_response = response.json()['genesById'][GENE_GUID]['notes'][0]
        self.assertEqual(new_gene_note_response['note'], 'new_variant_note_as_gene_note')

        # save variant_note as gene_note for user selected main gene
        create_variant_note_seetced_gene_url = reverse(create_variant_note_handler, args=['SV0000003_2246859832_r0390_100'])
        response = self.client.post(create_variant_note_seetced_gene_url, content_type='application/json', data=json.dumps(
            {'note': 'new user-selected gene note', 'saveAsGeneNote': True, 'familyGuid': 'F000001_1'}
        ))
        self.assertEqual(response.status_code, 200)
        new_variant_note_response = response.json()['savedVariantsByGuid']['SV0000003_2246859832_r0390_100']['notes'][0]
        self.assertEqual(new_variant_note_response['note'], 'new user-selected gene note')
        new_gene_note_response = response.json()['genesById'][GENE_GUID]['notes'][1]
        self.assertEqual(new_gene_note_response['note'], 'new user-selected gene note')

        # update the variant_note
        update_variant_note_url = reverse(update_variant_note_handler, args=[VARIANT_GUID, new_variant_note.guid])
        response = self.client.post(update_variant_note_url, content_type='application/json',  data=json.dumps(
            {'note': 'updated_variant_note', 'submitToClinvar': False}))

        self.assertEqual(response.status_code, 200)

        updated_note_response = response.json()['savedVariantsByGuid'][VARIANT_GUID]['notes'][1]
        self.assertEqual(updated_note_response['note'], 'updated_variant_note')
        self.assertEqual(updated_note_response['submitToClinvar'], False)

        updated_variant_note = VariantNote.objects.filter(guid=updated_note_response['noteGuid']).first()
        self.assertIsNotNone(updated_variant_note)
        self.assertEqual(updated_variant_note.note, updated_note_response['note'])
        self.assertEqual(updated_variant_note.submit_to_clinvar, updated_note_response['submitToClinvar'])

        # delete the variant_note
        delete_variant_note_url = reverse(delete_variant_note_handler, args=[VARIANT_GUID, updated_variant_note.guid])
        response = self.client.post(delete_variant_note_url, content_type='application/json')

        self.assertEqual(response.status_code, 200)

        # check that variant_note was deleted
        new_variant_note = VariantNote.objects.filter(guid=updated_note_response['noteGuid'])
        self.assertEqual(len(new_variant_note), 0)

    def test_create_partially_saved_compound_het_variant_note(self):
        # compound het 5 is not saved, whereas compound het 1 is saved
        create_variant_note_url = reverse(create_variant_note_handler, args=[VARIANT_GUID])
        _check_login(self, create_variant_note_url)

        request_body = {0: COMPOUND_HET_5_JSON, 'note': 'one_saved_one_not_saved_compount_hets_note', 'submitToClinvar': True, 'familyGuid': 'F000001_1'}
        response = self.client.post(create_variant_note_url, content_type='application/json', data=json.dumps(request_body))
        self.assertEqual(response.status_code, 200)

        self.assertEqual(len(response.json()['savedVariantsByGuid']), 2)
        compound_het_guids = response.json()['savedVariantsByGuid'].keys()
        compound_het_guids.remove(VARIANT_GUID)
        compound_het_5_guid = compound_het_guids[0]
        self.assertEqual(compound_het_5_guid, COMPOUND_HET_5_GUID)

        saved_compound_het_5 = SavedVariant.objects.get(guid=compound_het_5_guid, family__guid='F000001_1')
        self.assertDictEqual(COMPOUND_HET_5_JSON, saved_compound_het_5.saved_variant_json)

        expected_compound_het_5_json = {k: COMPOUND_HET_5_JSON.pop(k, None) for k in ['xpos', 'alt', 'ref']}
        expected_compound_het_5_json.update({
            'variantId': '16-31096164-G-C',
            'variantGuid': compound_het_5_guid,
            'familyGuids': ['F000001_1'],
            'selectedMainTranscriptId': None,
            'tags': [],
            'functionalData': [],
        })
        response_compound_het_5_json = response.json()['savedVariantsByGuid'][compound_het_5_guid]
        response_variant_json = response.json()['savedVariantsByGuid'][VARIANT_GUID]
        compound_het_5_notes = response_compound_het_5_json.pop('notes')
        variant_notes = response_variant_json.pop('notes')
        self.assertDictEqual(expected_compound_het_5_json, response_compound_het_5_json)

        self.assertListEqual(["one_saved_one_not_saved_compount_hets_note"], [vn['note'] for vn in compound_het_5_notes])
        self.assertListEqual(["one_saved_one_not_saved_compount_hets_note"], [vn['note'] for vn in variant_notes])

    def test_create_update_and_delete_compound_hets_variant_note(self):
        # send valid request to create variant_note for compound hets
        create_compound_hets_variant_note_url = reverse(create_variant_note_handler, args=[','.join([COMPOUND_HET_1_GUID, COMPOUND_HET_2_GUID])])
        _check_login(self, create_compound_hets_variant_note_url)

        response = self.client.post(create_compound_hets_variant_note_url, content_type='application/json', data=json.dumps(
            {'note': 'new_compound_hets_variant_note', 'submitToClinvar': True, 'familyGuid': 'F000001_1'}
        ))

        self.assertEqual(response.status_code, 200)
        compound_het_1_new_note_response = response.json()['savedVariantsByGuid'][COMPOUND_HET_1_GUID]['notes'][0]
        compound_het_2_new_note_response = response.json()['savedVariantsByGuid'][COMPOUND_HET_2_GUID]['notes'][0]
        self.assertEqual(compound_het_1_new_note_response['note'], 'new_compound_hets_variant_note')
        self.assertEqual(compound_het_2_new_note_response['note'], 'new_compound_hets_variant_note')
        self.assertEqual(compound_het_1_new_note_response['submitToClinvar'], True)
        self.assertEqual(compound_het_2_new_note_response['submitToClinvar'], True)

        compound_het_1_new_variant_note = VariantNote.objects.filter(guid=compound_het_1_new_note_response['noteGuid']).first()
        compound_het_2_new_variant_note = VariantNote.objects.filter(guid=compound_het_2_new_note_response['noteGuid']).first()
        self.assertIsNotNone(compound_het_1_new_variant_note)
        self.assertIsNotNone(compound_het_2_new_variant_note)
        self.assertEqual(compound_het_1_new_variant_note.note, compound_het_1_new_note_response['note'])
        self.assertEqual(compound_het_2_new_variant_note.note, compound_het_2_new_note_response['note'])
        self.assertEqual(compound_het_1_new_variant_note.submit_to_clinvar, compound_het_1_new_note_response['submitToClinvar'])
        self.assertEqual(compound_het_2_new_variant_note.submit_to_clinvar, compound_het_2_new_note_response['submitToClinvar'])

        # save variant_note as gene_note for both compound hets
        response = self.client.post(create_compound_hets_variant_note_url, content_type='application/json', data=json.dumps(
            {'note': 'new_compound_hets_variant_note_as_gene_note', 'saveAsGeneNote': True, 'familyGuid': 'F000001_1'}
        ))
        self.assertEqual(response.status_code, 200)
        compound_het_1_new_variant_note_as_gene_note_response = response.json()['savedVariantsByGuid'][COMPOUND_HET_1_GUID]['notes'][1]
        compound_het_2_new_variant_note_as_gene_note_response = response.json()['savedVariantsByGuid'][COMPOUND_HET_2_GUID]['notes'][1]
        self.assertEqual(compound_het_1_new_variant_note_as_gene_note_response['note'], 'new_compound_hets_variant_note_as_gene_note')
        self.assertEqual(compound_het_2_new_variant_note_as_gene_note_response['note'], 'new_compound_hets_variant_note_as_gene_note')
        new_gene_note_response_1 = response.json()['genesById'][GENE_GUID_2]['notes'][0]
        new_gene_note_response_2 = response.json()['genesById'][GENE_GUID_2]['notes'][0]
        self.assertEqual(new_gene_note_response_1['note'], 'new_compound_hets_variant_note_as_gene_note')
        self.assertEqual(new_gene_note_response_2['note'], 'new_compound_hets_variant_note_as_gene_note')

        # update the variants_note for both compound hets
        update_variant_note_url = reverse(update_variant_note_handler,
                                          args=[','.join([COMPOUND_HET_1_GUID, COMPOUND_HET_2_GUID]), compound_het_1_new_variant_note.guid])
        response = self.client.post(update_variant_note_url, content_type='application/json', data=json.dumps(
            {'note': 'updated_variant_note', 'submitToClinvar': False}))

        self.assertEqual(response.status_code, 200)

        updated_note_response_1 = response.json()['savedVariantsByGuid'][COMPOUND_HET_1_GUID]['notes'][0]
        updated_note_response_2 = response.json()['savedVariantsByGuid'][COMPOUND_HET_2_GUID]['notes'][0]
        self.assertEqual(updated_note_response_1['note'], 'new_compound_hets_variant_note_as_gene_note')
        self.assertEqual(updated_note_response_2['note'], 'new_compound_hets_variant_note_as_gene_note')
        self.assertEqual(updated_note_response_1['submitToClinvar'], False)
        self.assertEqual(updated_note_response_2['submitToClinvar'], False)

        updated_variant_note = VariantNote.objects.filter(guid=updated_note_response_1['noteGuid']).first()
        self.assertIsNotNone(updated_variant_note)
        self.assertEqual(updated_variant_note.note, updated_note_response_1['note'])
        self.assertEqual(updated_variant_note.note, updated_note_response_2['note'])
        self.assertEqual(updated_variant_note.submit_to_clinvar, updated_note_response_1['submitToClinvar'])
        self.assertEqual(updated_variant_note.submit_to_clinvar, updated_note_response_2['submitToClinvar'])

        # delete the variant_note for both compound hets
        delete_variant_note_url = reverse(delete_variant_note_handler, args=[','.join([COMPOUND_HET_1_GUID, COMPOUND_HET_2_GUID]), updated_variant_note.guid])
        response = self.client.post(delete_variant_note_url, content_type='application/json')

        self.assertEqual(response.status_code, 200)

        # check that variant_note was deleted for both compound hets
        new_variant_note_1 = VariantNote.objects.filter(guid=updated_note_response_1['noteGuid'])
        new_variant_note_2 = VariantNote.objects.filter(guid=updated_note_response_2['noteGuid'])
        self.assertEqual(len(new_variant_note_1), 0)
        self.assertEqual(len(new_variant_note_2), 0)

    def test_update_variant_tags(self):
        variant_tags = VariantTag.objects.filter(saved_variants__guid__contains=VARIANT_GUID)
        self.assertSetEqual({"Review", "Tier 1 - Novel gene and phenotype"}, {vt.variant_tag_type.name for vt in variant_tags})
        variant_functional_data = VariantFunctionalData.objects.filter(saved_variants__guid__contains=VARIANT_GUID)
        self.assertSetEqual({"Biochemical Function", "Genome-wide Linkage"}, {vt.functional_data_tag for vt in variant_functional_data})
        self.assertSetEqual({"A note", "2"}, {vt.metadata for vt in variant_functional_data})

        update_variant_tags_url = reverse(update_variant_tags_handler, args=[VARIANT_GUID])
        _check_login(self, update_variant_tags_url)

        response = self.client.post(update_variant_tags_url, content_type='application/json', data=json.dumps({
            'tags': [{'tagGuid': 'VT1708633_2103343353_r0390_100', 'name': 'Review'}, {'name': 'Excluded'}],
            'functionalData': [
                {'tagGuid': 'VFD0000023_1248367227_r0390_10', 'name': 'Biochemical Function', 'metadata': 'An updated note'},
                {'name': 'Bonferroni corrected p-value', 'metadata': 0.05}
            ],
            'familyGuid': 'F000001_1'
        }))
        self.assertEqual(response.status_code, 200)

        tags = response.json()['savedVariantsByGuid'][VARIANT_GUID]['tags']
        self.assertEqual(len(tags), 2)
        self.assertSetEqual({"Review", "Excluded"}, {vt['name'] for vt in tags})
        self.assertSetEqual({"Review", "Excluded"},
                            {vt.variant_tag_type.name for vt in VariantTag.objects.filter(saved_variants__guid__contains=VARIANT_GUID)})

        functionalData = response.json()['savedVariantsByGuid'][VARIANT_GUID]['functionalData']
        self.assertEqual(len(functionalData), 2)
        self.assertSetEqual({"Biochemical Function", "Bonferroni corrected p-value"}, {vt['name'] for vt in functionalData})
        self.assertSetEqual({"An updated note", "0.05"}, {vt['metadata'] for vt in functionalData})
        variant_functional_data = VariantFunctionalData.objects.filter(saved_variants__guid__contains=VARIANT_GUID)
        self.assertSetEqual({"Biochemical Function", "Bonferroni corrected p-value"}, {vt.functional_data_tag for vt in variant_functional_data})
        self.assertSetEqual({"An updated note", "0.05"}, {vt.metadata for vt in variant_functional_data})

    def test_update_compound_hets_variant_tags(self):
        # check no tags or functional data exists in the compound hets
        variant_tags = VariantTag.objects.filter(saved_variants__guid__in=[COMPOUND_HET_1_GUID, COMPOUND_HET_2_GUID])
        self.assertEqual(len(variant_tags), 0)
        variant_functional_data = VariantFunctionalData.objects.filter(saved_variants__guid__in=[COMPOUND_HET_1_GUID, COMPOUND_HET_2_GUID])
        self.assertEqual(len(variant_functional_data), 0)

        # send valid request to creat variant_tag for compound hets
        update_variant_tags_url = reverse(update_variant_tags_handler, args=[','.join([COMPOUND_HET_1_GUID, COMPOUND_HET_2_GUID])])
        _check_login(self, update_variant_tags_url)

        response = self.client.post(update_variant_tags_url, content_type='application/json', data=json.dumps({
            'tags': [{'name': 'Review'}, {'name': 'Excluded'}],
            'functionalData': [
                {'name': 'Biochemical Function',
                 'metadata': 'An updated note'},
                {'name': 'Bonferroni corrected p-value', 'metadata': 0.05}
            ],
            'familyGuid': 'F000001_1'
        }))
        self.assertEqual(response.status_code, 200)

        compound_het_1_tags = response.json()['savedVariantsByGuid'][COMPOUND_HET_1_GUID]['tags']
        compound_het_2_tags = response.json()['savedVariantsByGuid'][COMPOUND_HET_2_GUID]['tags']
        self.assertEqual(len(compound_het_1_tags), 2)
        self.assertEqual(len(compound_het_2_tags), 2)
        self.assertSetEqual({"Review", "Excluded"}, {vt['name'] for vt in compound_het_1_tags})
        self.assertSetEqual({"Review", "Excluded"}, {vt['name'] for vt in compound_het_2_tags})
        self.assertSetEqual({"Review", "Excluded"},
<<<<<<< HEAD
                            {vt.variant_tag_type.name for vt in VariantTag.objects.filter(saved_variants__guid__in=[COMPOUND_HET_1_GUID, COMPOUND_HET_2_GUID])})
=======
                            {vt.variant_tag_type.name for vt in
                             VariantTag.objects.filter(saved_variants__guid__in=[COMPOUND_HET_1_GUID, COMPOUND_HET_2_GUID])})
>>>>>>> 20bdbaf9

        compound_het_1_functional_data = response.json()['savedVariantsByGuid'][COMPOUND_HET_1_GUID]['functionalData']
        compound_het_2_functional_data = response.json()['savedVariantsByGuid'][COMPOUND_HET_2_GUID]['functionalData']
        self.assertEqual(len(compound_het_1_functional_data), 2)
        self.assertEqual(len(compound_het_2_functional_data), 2)
        self.assertSetEqual({"Biochemical Function", "Bonferroni corrected p-value"}, {vt['name'] for vt in compound_het_1_functional_data})
        self.assertSetEqual({"Biochemical Function", "Bonferroni corrected p-value"}, {vt['name'] for vt in compound_het_2_functional_data})
        self.assertSetEqual({"An updated note", "0.05"}, {vt['metadata'] for vt in compound_het_1_functional_data})
        self.assertSetEqual({"An updated note", "0.05"}, {vt['metadata'] for vt in compound_het_2_functional_data})
        variant_functional_data = VariantFunctionalData.objects.filter(saved_variants__guid__in=[COMPOUND_HET_1_GUID, COMPOUND_HET_2_GUID])
        self.assertSetEqual({"Biochemical Function", "Bonferroni corrected p-value"}, {vt.functional_data_tag for vt in variant_functional_data})
        self.assertSetEqual({"An updated note", "0.05"}, {vt.metadata for vt in variant_functional_data})

    @mock.patch('seqr.views.utils.variant_utils._retrieve_saved_variants_json')
    def test_update_saved_variant_json(self, mock_retrieve_variants):
        mock_retrieve_variants.side_effect = lambda project, variant_tuples: \
            [{'xpos': var[0], 'ref': var[1], 'alt': var[2], 'familyGuids': [var[3].guid]} for var in variant_tuples]

        url = reverse(update_saved_variant_json, args=['R0001_1kg'])
        _check_login(self, url)

        response = self.client.get(url)
        self.assertEqual(response.status_code, 200)

        self.assertSetEqual(
            set(response.json().keys()),
            {'SV0000002_1248367227_r0390_100', 'SV0000001_2103343353_r0390_100',
             'SV0000003_2246859832_r0390_100', 'SV0059957_11562437_f019313_1', 'SV0059956_11560662_f019313_1'}
        )

    def test_update_variant_main_transcript(self):
        transcript_id = 'ENST00000438943'
        update_main_transcript_url = reverse(update_variant_main_transcript, args=[VARIANT_GUID, transcript_id])
        _check_login(self, update_main_transcript_url)

        response = self.client.get(update_main_transcript_url)
        self.assertEqual(response.status_code, 200)
        self.assertDictEqual(response.json(), {'savedVariantsByGuid': {VARIANT_GUID: {'selectedMainTranscriptId': transcript_id}}})

        saved_variant = SavedVariant.objects.get(guid=VARIANT_GUID)
        self.assertEqual(saved_variant.selected_main_transcript_id, transcript_id)

<|MERGE_RESOLUTION|>--- conflicted
+++ resolved
@@ -466,12 +466,8 @@
         self.assertSetEqual({"Review", "Excluded"}, {vt['name'] for vt in compound_het_1_tags})
         self.assertSetEqual({"Review", "Excluded"}, {vt['name'] for vt in compound_het_2_tags})
         self.assertSetEqual({"Review", "Excluded"},
-<<<<<<< HEAD
-                            {vt.variant_tag_type.name for vt in VariantTag.objects.filter(saved_variants__guid__in=[COMPOUND_HET_1_GUID, COMPOUND_HET_2_GUID])})
-=======
                             {vt.variant_tag_type.name for vt in
                              VariantTag.objects.filter(saved_variants__guid__in=[COMPOUND_HET_1_GUID, COMPOUND_HET_2_GUID])})
->>>>>>> 20bdbaf9
 
         compound_het_1_functional_data = response.json()['savedVariantsByGuid'][COMPOUND_HET_1_GUID]['functionalData']
         compound_het_2_functional_data = response.json()['savedVariantsByGuid'][COMPOUND_HET_2_GUID]['functionalData']
