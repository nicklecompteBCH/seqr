import logging
import json
from collections import defaultdict
from django.contrib.auth.decorators import login_required
from django.db.models import Q
from django.views.decorators.csrf import csrf_exempt

from seqr.models import Sample, SavedVariant, VariantTagType, VariantTag, VariantNote, VariantFunctionalData,\
    LocusListInterval, LocusListGene, Family, CAN_VIEW, CAN_EDIT
from seqr.model_utils import create_seqr_model, delete_seqr_model
from seqr.views.apis.auth_api import API_LOGIN_REQUIRED_URL
from seqr.views.apis.locus_list_api import get_project_locus_list_models
from seqr.utils.gene_utils import get_genes
from seqr.views.utils.json_to_orm_utils import update_model_from_json
from seqr.views.utils.json_utils import create_json_response
from seqr.views.utils.orm_to_json_utils import get_json_for_saved_variant, get_json_for_variant_tag, \
    get_json_for_variant_functional_data, get_json_for_variant_note
from seqr.views.utils.permissions_utils import get_project_and_check_permissions, check_permissions
from seqr.views.utils.variant_utils import update_project_saved_variant_json
from seqr.utils.xpos_utils import get_chrom_pos


logger = logging.getLogger(__name__)


@login_required(login_url=API_LOGIN_REQUIRED_URL)
@csrf_exempt
def saved_variant_data(request, project_guid, variant_guid=None):
    project = get_project_and_check_permissions(project_guid, request.user)

    variants = {}
    variant_query = SavedVariant.objects.filter(project=project)\
        .select_related('family')\
        .only('xpos_start', 'ref', 'alt', 'saved_variant_json', 'family__guid', 'guid')\
        .prefetch_related('varianttag_set', 'varianttag_set__created_by', 'varianttag_set__variant_tag_type',
                          'variantfunctionaldata_set', 'variantfunctionaldata_set__created_by', 'variantnote_set',
                          'variantnote_set__created_by')
    if request.GET.get('families'):
        variant_query = variant_query.filter(family__guid__in=request.GET.get('families').split(','))
    if variant_guid:
        variant_query = variant_query.filter(guid=variant_guid)
        if variant_query.count() < 1:
            return create_json_response({}, status=404, reason='Variant {} not found'.format(variant_guid))
    for saved_variant in variant_query:
        if saved_variant.varianttag_set.count() or saved_variant.variantnote_set.count():
            variant = get_json_for_saved_variant(saved_variant, add_tags=True, project_guid=project_guid)
            variant_json = variant_details(json.loads(saved_variant.saved_variant_json or '{}'), project, request.user)
            variant_json.update(variant)
            variants[saved_variant.guid] = variant_json

    genes = _saved_variant_genes(variants.values())
    _add_locus_lists(project, variants.values(), genes)

    return create_json_response({
        'savedVariantsByGuid': variants,
        'genesById': genes,
    })


@login_required(login_url=API_LOGIN_REQUIRED_URL)
@csrf_exempt
def create_saved_variant_handler(request):
    variant_json = json.loads(request.body)
    family_guid = variant_json.pop('familyGuid')
    non_variant_json = {
        k: variant_json.pop(k, None) for k in ['searchHash', 'tags', 'functionalData', 'notes', 'note', 'submitToClinvar']
    }

    family = Family.objects.get(guid=family_guid)
    check_permissions(family.project, request.user, CAN_VIEW)

    xpos = variant_json['xpos']
    ref = variant_json['ref']
    alt = variant_json['alt']
    # TODO remove project field from saved variants
    saved_variant = SavedVariant.objects.create(
        xpos=xpos,
        xpos_start=xpos,
        xpos_end=xpos + len(ref) - 1,
        ref=ref,
        alt=alt,
        family=family,
        project=family.project,
        saved_variant_json=json.dumps(variant_json)
    )

    if non_variant_json.get('note'):
        _create_variant_note(saved_variant, non_variant_json, request.user)
    elif non_variant_json.get('tags'):
        _create_new_tags(saved_variant, non_variant_json, request.user)

    variant_json.update(get_json_for_saved_variant(saved_variant, add_tags=True, project_guid=family.project.guid))
    return create_json_response({
        'savedVariantsByGuid': {saved_variant.guid: variant_json},
    })


@login_required(login_url=API_LOGIN_REQUIRED_URL)
@csrf_exempt
def create_variant_note_handler(request, variant_guid):
    saved_variant = SavedVariant.objects.get(guid=variant_guid)
    check_permissions(saved_variant.project, request.user, CAN_VIEW)

    _create_variant_note(saved_variant, json.loads(request.body), request.user)

    return create_json_response({'savedVariantsByGuid': {variant_guid: {
        'notes': [get_json_for_variant_note(tag) for tag in saved_variant.variantnote_set.all()]
    }}})


def _create_variant_note(saved_variant, note_json, user):
    create_seqr_model(
        VariantNote,
        saved_variant=saved_variant,
        note=note_json.get('note'),
        submit_to_clinvar=note_json.get('submitToClinvar') or False,
        search_hash=note_json.get('searchHash'),
        created_by=user,
    )


@login_required(login_url=API_LOGIN_REQUIRED_URL)
@csrf_exempt
def update_variant_note_handler(request, variant_guid, note_guid):
    saved_variant = SavedVariant.objects.get(guid=variant_guid)
    check_permissions(saved_variant.project, request.user, CAN_VIEW)
    note = VariantNote.objects.get(guid=note_guid, saved_variant=saved_variant)

    request_json = json.loads(request.body)
    update_model_from_json(note, request_json, allow_unknown_keys=True)

    return create_json_response({'savedVariantsByGuid': {variant_guid: {
        'notes': [get_json_for_variant_note(tag) for tag in saved_variant.variantnote_set.all()]
    }}})


@login_required(login_url=API_LOGIN_REQUIRED_URL)
@csrf_exempt
def delete_variant_note_handler(request, variant_guid, note_guid):
    saved_variant = SavedVariant.objects.get(guid=variant_guid)
    check_permissions(saved_variant.project, request.user, CAN_VIEW)
    note = VariantNote.objects.get(guid=note_guid, saved_variant=saved_variant)
    delete_seqr_model(note)
    return create_json_response({'savedVariantsByGuid': {variant_guid: {
        'notes': [get_json_for_variant_note(tag) for tag in saved_variant.variantnote_set.all()]
    }}})


@login_required(login_url=API_LOGIN_REQUIRED_URL)
@csrf_exempt
def update_variant_tags_handler(request, variant_guid):
    saved_variant = SavedVariant.objects.get(guid=variant_guid)
    check_permissions(saved_variant.project, request.user, CAN_VIEW)

    request_json = json.loads(request.body)
    updated_tags = request_json.get('tags', [])
    updated_functional_data = request_json.get('functionalData', [])

    # Update tags

    existing_tag_guids = [tag['tagGuid'] for tag in updated_tags if tag.get('tagGuid')]

    for tag in saved_variant.varianttag_set.exclude(guid__in=existing_tag_guids):
        delete_seqr_model(tag)

    _create_new_tags(saved_variant, request_json, request.user)

    # Update functional data

    existing_functional_guids = [tag['tagGuid'] for tag in updated_functional_data if tag.get('tagGuid')]

    for tag in saved_variant.variantfunctionaldata_set.exclude(guid__in=existing_functional_guids):
        delete_seqr_model(tag)

    for tag in updated_functional_data:
        if tag.get('tagGuid'):
            tag_model = VariantFunctionalData.objects.get(
                guid=tag.get('tagGuid'),
                functional_data_tag=tag.get('name'),
                saved_variant=saved_variant
            )
            update_model_from_json(tag_model, tag, allow_unknown_keys=True)
        else:
            create_seqr_model(
                VariantFunctionalData,
                saved_variant=saved_variant,
                functional_data_tag=tag.get('name'),
                metadata=tag.get('metadata'),
                search_hash=request_json.get('searchHash'),
                created_by=request.user,
            )

    return create_json_response({'savedVariantsByGuid': {
        variant_guid: {
            'tags': [get_json_for_variant_tag(tag) for tag in saved_variant.varianttag_set.all()],
            'functionalData': [get_json_for_variant_functional_data(tag) for tag in saved_variant.variantfunctionaldata_set.all()]
        }
    }})


def _create_new_tags(saved_variant, tags_json, user):
    tags = tags_json.get('tags', [])
    new_tags = [tag for tag in tags if not tag.get('tagGuid')]

    for tag in new_tags:
        variant_tag_type = VariantTagType.objects.get(
            Q(name=tag['name']),
            Q(project=saved_variant.project) | Q(project__isnull=True)
        )
        create_seqr_model(
            VariantTag,
            saved_variant=saved_variant,
            variant_tag_type=variant_tag_type,
            search_hash=tags_json.get('searchHash'),
            created_by=user,
        )


@login_required(login_url=API_LOGIN_REQUIRED_URL)
@csrf_exempt
def update_saved_variant_json(request, project_guid):
    project = get_project_and_check_permissions(project_guid, request.user, permission_level=CAN_EDIT)
    updated_saved_variant_guids = update_project_saved_variant_json(project)

    return create_json_response({variant_guid: None for variant_guid in updated_saved_variant_guids})


# TODO process data before saving and then get rid of this
def variant_details(variant_json, project, user):
    if variant_json.get('mainTranscript'):
        return variant_json

    annotation = variant_json.get('annotation') or {}
    main_transcript = variant_main_transcript(variant_json)
    is_es_variant = annotation.get('db') == 'elasticsearch'

    chrom, pos = get_chrom_pos(variant_json['xpos'])

    extras = variant_json.get('extras') or {}
    genome_version = extras.get('genome_version') or '37'
    lifted_over_genome_version = '37' if genome_version == '38' else '38'
    coords_field = 'grch%s_coords' % lifted_over_genome_version
    coords = extras.get(coords_field).split('-') if extras.get(coords_field) else []
    lifted_over_chrom = coords[0].lstrip('chr') if len(coords) > 0 else ''
    lifted_over_pos = coords[1] if len(coords) > 1 else ''

    genotypes = {
        sample_id: {
            'ab': genotype.get('ab'),
            'ad': genotype.get('extras', {}).get('ad'),
            'alleles': genotype.get('alleles', []),
            'cnvs': {
                'array': genotype.get('extras', {}).get('cnvs', {}).get('array'),
                'caller': genotype.get('extras', {}).get('cnvs', {}).get('caller'),
                'cn': genotype.get('extras', {}).get('cnvs', {}).get('cn'),
                'freq': genotype.get('extras', {}).get('cnvs', {}).get('freq'),
                'LRR_median': genotype.get('extras', {}).get('cnvs', {}).get('LRR_median'),
                'LRR_sd': genotype.get('extras', {}).get('cnvs', {}).get('LRR_sd'),
                'size': genotype.get('extras', {}).get('cnvs', {}).get('size'),
                'snps': genotype.get('extras', {}).get('cnvs', {}).get('snps'),
                'type': genotype.get('extras', {}).get('cnvs', {}).get('type'),
            },
            'dp': genotype.get('extras', {}).get('dp'),
            'filter': genotype.get('filter'),
            'gq': genotype.get('gq'),
            'numAlt': genotype.get('num_alt'),
            'pl': genotype.get('extras', {}).get('pl'),
        } for sample_id, genotype in variant_json.get('genotypes', {}).items()
    }
    sample_guids_by_id = {s.sample_id: s.guid for s in Sample.objects.filter(
        individual__family__project=project,
        sample_id__in=genotypes.keys(),
        dataset_type=Sample.DATASET_TYPE_VARIANT_CALLS
    )}
    genotypes = {sample_guids_by_id.get(sample_id): genotype for sample_id, genotype in genotypes.items()
                 if sample_guids_by_id.get(sample_id)}

    transcripts = defaultdict(list)
    for i, vep_a in enumerate(annotation['vep_annotation'] or []):
        # ,
        transcripts[vep_a.get('gene', vep_a.get('gene_id'))].append(
            _transcript_detail(vep_a, i == annotation.get('worst_vep_annotation_index')))

    return {
        'chrom': chrom,
        'pos': pos,
        'predictions': {
            'cadd': annotation.get('cadd_phred'),
            'dann': annotation.get('dann_score'),
            'eigen': annotation.get('eigen_phred'),
            'fathmm': annotation.get('fathmm'),
            'gerp_rs': annotation.get('GERP_RS'),
            'phastcons_100_vert': annotation.get('phastCons100way_vertebrate'),
            'mpc': annotation.get('mpc_score'),
            'metasvm': annotation.get('metasvm'),
            'mut_taster': annotation.get('muttaster'),
            'polyphen': annotation.get('polyphen'),
            'primate_ai': annotation.get('primate_ai_score'),
            'revel': annotation.get('revel_score'),
            'sift': annotation.get('sift'),
<<<<<<< HEAD
        },
        'mainTranscript': _transcript_detail(main_transcript, True),
=======
            'vepConsequence': annotation.get('vep_consequence'),
            'vepGroup': annotation.get('vep_group'),
        },
        'mainTranscript': main_transcript,
>>>>>>> 54e1515d
        'clinvar': {
            'clinsig': extras.get('clinvar_clinsig'),
            'variantId': extras.get('clinvar_variant_id'),
            'alleleId': extras.get('clinvar_allele_id'),
            'goldStars': extras.get('clinvar_gold_stars'),
        },
        'hgmd': {
            'accession': extras.get('hgmd_accession'),
            'class': extras.get('hgmd_class') if (user and user.is_staff) else None,
        },
        'genotypes': genotypes,
        'genomeVersion': genome_version,
        'liftedOverGenomeVersion': lifted_over_genome_version,
        'liftedOverChrom': lifted_over_chrom,
        'liftedOverPos': lifted_over_pos,
        'locusLists': [],
        'originalAltAlleles': extras.get('orig_alt_alleles', []),
        'populations': {
            'callset': {
                'af': annotation.get('freqs', {}).get('AF'),
                'ac': annotation.get('pop_counts', {}).get('AC'),
                'an': annotation.get('pop_counts', {}).get('AN'),
            },
            'topmed': {
                'af': annotation.get('freqs', {}).get('topmed_AF'),
                'ac': annotation.get('pop_counts', {}).get('topmed_AC'),
                'an': annotation.get('pop_counts', {}).get('topmed_AN'),
            },
            'g1k': {
                'af': annotation.get('freqs', {}).get('1kg_wgs_popmax_AF', annotation.get('freqs', {}).get(
                    '1kg_wgs_AF', 0)) if is_es_variant else annotation.get('freqs', {}).get(
                    '1kg_wgs_phase3_popmax', annotation.get('freqs', {}).get('1kg_wgs_phase3', 0)),
                'ac': annotation.get('pop_counts', {}).get('g1kAC'),
                'an': annotation.get('pop_counts', {}).get('g1kAN'),
            },
            'exac': {
                'af': annotation.get('freqs', {}).get(
                    'exac_v3_popmax_AF', annotation.get('freqs', {}).get(
                        'exac_v3_AF', 0)) if is_es_variant else annotation.get('freqs', {}).get(
                    'exac_v3_popmax', annotation.get('freqs', {}).get('exac_v3', 0)),
                'ac': annotation.get('pop_counts', {}).get('exac_v3_AC'),
                'an':  annotation.get('pop_counts', {}).get('exac_v3_AN'),
                'hom': annotation.get('pop_counts', {}).get('exac_v3_Hom'),
                'hemi': annotation.get('pop_counts', {}).get('exac_v3_Hemi'),
            },
            'gnomad_exomes': {
                'af': annotation.get('freqs', {}).get(
                    'gnomad_exomes_popmax_AF', annotation.get('freqs', {}).get(
                        'gnomad_exomes_AF', 0)) if is_es_variant else annotation.get(
                    'freqs', {}).get('gnomad-exomes2_popmax', annotation.get('freqs', {}).get('gnomad-exomes2', None)),
                'ac': annotation.get('pop_counts', {}).get('gnomad_exomes_AC'),
                'an': annotation.get('pop_counts', {}).get('gnomad_exomes_AN'),
                'hom': annotation.get('pop_counts', {}).get('gnomad_exomes_Hom'),
                'hemi': annotation.get('pop_counts', {}).get('gnomad_exomes_Hemi'),
            },
            'gnomad_genomes': {
                'af': annotation.get('freqs', {}).get('gnomad_genomes_popmax_AF', annotation.get(
                    'freqs', {}).get('gnomad_genomes_AF', 0)) if is_es_variant else annotation.get('freqs', {}).get(
                    'gnomad-gnomad-genomes2_popmax', annotation.get('freqs', {}).get('gnomad-genomes2', None)),
                'ac': annotation.get('pop_counts', {}).get('gnomad_genomes_AC'),
                'an': annotation.get('pop_counts', {}).get('gnomad_genomes_AN'),
                'hom': annotation.get('pop_counts', {}).get('gnomad_genomes_Hom'),
                'hemi': annotation.get('pop_counts', {}).get('gnomad_genomes_Hemi'),
            },
        },
        'rsid': annotation.get('rsid'),
        'transcripts': transcripts,
    }


<<<<<<< HEAD
def _transcript_detail(transcript, isChosenTranscript):
    return {
        'transcriptId': transcript.get('feature') or transcript.get('transcript_id'),
        'transcriptRank': 0 if isChosenTranscript else 1,
        'geneId': transcript.get('gene') or transcript.get('gene_id'),
        'geneSymbol': transcript.get('gene_symbol') or transcript.get('symbol'),
        'lof': transcript.get('lof'),
        'lofFlags': transcript.get('lof_flags'),
        'lofFilter': transcript.get('lof_filter'),
        'aminoAcids': transcript.get('amino_acids'),
        'biotype': transcript.get('biotype'),
        'canonical': transcript.get('canonical'),
        'cdnaPosition': transcript.get('cdna_position') or transcript.get('cdna_start'),
        'codons': transcript.get('codons'),
        'majorConsequence': transcript.get('consequence') or transcript.get('major_consequence'),
        'hgvsc': transcript.get('hgvsc'),
        'hgvsp': transcript.get('hgvsp'),
=======
def variant_main_transcript(variant_json):
    annotation = variant_json.get('annotation') or {}
    main_transcript = annotation.get('main_transcript') or (
        annotation['vep_annotation'][annotation['worst_vep_annotation_index']] if annotation.get(
            'worst_vep_annotation_index') is not None and annotation['vep_annotation'] else {})
    return {
        'geneId': main_transcript.get('gene') or main_transcript.get('gene_id'),
        'symbol': main_transcript.get('gene_symbol') or main_transcript.get('symbol'),
        'lof': main_transcript.get('lof'),
        'lofFlags': main_transcript.get('lof_flags'),
        'lofFilter': main_transcript.get('lof_filter'),
        'hgvsc': main_transcript.get('hgvsc'),
        'hgvsp': main_transcript.get('hgvsp'),
        'aminoAcids': main_transcript.get('amino_acids'),
        'proteinPosition': main_transcript.get('protein_position'),
>>>>>>> 54e1515d
    }


def _saved_variant_genes(variants):
    gene_ids = set()
    for variant in variants:
        gene_ids.update(variant['transcripts'].keys())
    genes = get_genes(gene_ids, add_dbnsfp=True, add_omim=True, add_constraints=True)
    for gene in genes.values():
        if gene:
            gene['locusLists'] = []
    return genes


def _add_locus_lists(project, variants, genes):
    locus_lists = get_project_locus_list_models(project)
    for variant in variants:
        variant['locusLists'] = []

    locus_list_intervals_by_chrom = defaultdict(list)
    for interval in LocusListInterval.objects.filter(locus_list__in=locus_lists):
        locus_list_intervals_by_chrom[interval.chrom].append(interval)
    if locus_list_intervals_by_chrom:
        for variant in variants:
            for interval in locus_list_intervals_by_chrom[variant['chrom']]:
                pos = variant['pos'] if variant['genomeVersion'] == interval.genome_version else variant['liftedOverPos']
                if pos and interval.start <= int(pos) <= interval.end:
                    variant['locusLists'].append(interval.locus_list.name)

    for locus_list_gene in LocusListGene.objects.filter(locus_list__in=locus_lists, gene_id__in=genes.keys()):
        genes[locus_list_gene.gene_id]['locusLists'].append(locus_list_gene.locus_list.name)<|MERGE_RESOLUTION|>--- conflicted
+++ resolved
@@ -298,15 +298,8 @@
             'primate_ai': annotation.get('primate_ai_score'),
             'revel': annotation.get('revel_score'),
             'sift': annotation.get('sift'),
-<<<<<<< HEAD
         },
         'mainTranscript': _transcript_detail(main_transcript, True),
-=======
-            'vepConsequence': annotation.get('vep_consequence'),
-            'vepGroup': annotation.get('vep_group'),
-        },
-        'mainTranscript': main_transcript,
->>>>>>> 54e1515d
         'clinvar': {
             'clinsig': extras.get('clinvar_clinsig'),
             'variantId': extras.get('clinvar_variant_id'),
@@ -377,7 +370,6 @@
     }
 
 
-<<<<<<< HEAD
 def _transcript_detail(transcript, isChosenTranscript):
     return {
         'transcriptId': transcript.get('feature') or transcript.get('transcript_id'),
@@ -395,23 +387,6 @@
         'majorConsequence': transcript.get('consequence') or transcript.get('major_consequence'),
         'hgvsc': transcript.get('hgvsc'),
         'hgvsp': transcript.get('hgvsp'),
-=======
-def variant_main_transcript(variant_json):
-    annotation = variant_json.get('annotation') or {}
-    main_transcript = annotation.get('main_transcript') or (
-        annotation['vep_annotation'][annotation['worst_vep_annotation_index']] if annotation.get(
-            'worst_vep_annotation_index') is not None and annotation['vep_annotation'] else {})
-    return {
-        'geneId': main_transcript.get('gene') or main_transcript.get('gene_id'),
-        'symbol': main_transcript.get('gene_symbol') or main_transcript.get('symbol'),
-        'lof': main_transcript.get('lof'),
-        'lofFlags': main_transcript.get('lof_flags'),
-        'lofFilter': main_transcript.get('lof_filter'),
-        'hgvsc': main_transcript.get('hgvsc'),
-        'hgvsp': main_transcript.get('hgvsp'),
-        'aminoAcids': main_transcript.get('amino_acids'),
-        'proteinPosition': main_transcript.get('protein_position'),
->>>>>>> 54e1515d
     }
 
 
