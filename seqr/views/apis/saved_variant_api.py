--- conflicted
+++ resolved
@@ -284,28 +284,7 @@
             'accession': extras.get('hgmd_accession'),
             'class': extras.get('hgmd_class') if user.is_staff else None,
         },
-<<<<<<< HEAD
         'geneIds': extras.get('genes', {}).keys(),
-=======
-        'genes': [{
-            'constraints': {
-                'lof': {
-                    'constraint': gene.get('lof_constraint'),
-                    'rank': gene.get('lof_constraint_rank') and gene['lof_constraint_rank'][0],
-                    'totalGenes': gene.get('lof_constraint_rank') and gene['lof_constraint_rank'][1],
-                },
-                'missense': {
-                    'constraint': gene.get('missense_constraint'),
-                    'rank': gene.get('missense_constraint_rank') and gene['missense_constraint_rank'][0],
-                    'totalGenes': gene.get('missense_constraint_rank') and gene['missense_constraint_rank'][1],
-                },
-            },
-            'diseaseGeneLists': gene.get('disease_gene_lists', []),
-            'geneId': gene_id,
-            'diseaseDbPhenotypes': gene.get('disease_db_phenotypes', []),
-            'symbol': gene.get('symbol') or extras.get('gene_names', {}).get(gene_id),
-        } for gene_id, gene in extras.get('genes', {}).items()],
->>>>>>> 492c5ed0
         'genotypes': {
             individual_id: {
                 'ab': genotype.get('ab'),
