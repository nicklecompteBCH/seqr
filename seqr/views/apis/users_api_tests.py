--- conflicted
+++ resolved
@@ -36,11 +36,7 @@
         self.assertSetEqual(
             set(collaborators[0].keys()),
             {'dateJoined', 'email', 'firstName', 'isStaff', 'lastLogin', 'lastName', 'username', 'displayName',
-<<<<<<< HEAD
-             'hasViewPermissions', 'hasEditPermissions', 'assignedFamilies'}
-=======
-             'hasViewPermissions', 'hasEditPermissions', 'id'}
->>>>>>> 2fdceed9
+             'hasViewPermissions', 'hasEditPermissions', 'assignedFamilies', 'id'}
         )
         self.assertEqual(collaborators[0]['email'], 'test@test.com')
         self.assertEqual(collaborators[0]['displayName'], '')
@@ -78,12 +74,8 @@
         self.assertSetEqual(set(response_json.keys()), {username, 'test_user'})
         self.assertSetEqual(
             set(response_json[username].keys()),
-<<<<<<< HEAD
             {'dateJoined', 'email', 'firstName', 'isStaff', 'lastLogin', 'lastName', 'username', 'displayName',
-             'assignedFamilies'}
-=======
-            {'dateJoined', 'email', 'firstName', 'isStaff', 'lastLogin', 'lastName', 'username', 'displayName', 'id'}
->>>>>>> 2fdceed9
+             'assignedFamilies', 'id'}
         )
 
         # calling create again just updates the existing user
