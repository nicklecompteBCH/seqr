"""
APIs for updating project metadata, as well as creating or deleting projects
"""

import json
import logging
from django.contrib.auth.decorators import login_required
from django.db.models import Count, Q
from django.utils import timezone
from django.views.decorators.csrf import csrf_exempt

from seqr.models import Project, Family, Individual, Sample, VariantTag, VariantFunctionalData, \
    VariantNote, VariantTagType, AnalysisGroup, _slugify, CAN_EDIT, IS_OWNER
from seqr.utils.gene_utils import get_genes
from seqr.views.utils.json_utils import create_json_response
from seqr.views.utils.json_to_orm_utils import update_project_from_json
from seqr.views.utils.orm_to_json_utils import _get_json_for_project, get_json_for_samples, _get_json_for_families, \
    _get_json_for_individuals, get_json_for_saved_variants, get_json_for_analysis_groups, \
    get_json_for_variant_functional_data_tag_types, get_sorted_project_locus_lists, \
    get_json_for_project_collaborator_list, _get_json_for_models
from seqr.views.utils.permissions_utils import get_project_and_check_permissions, check_permissions
from seqr.views.utils.phenotips_utils import create_phenotips_user, get_phenotips_uname_and_pwd_for_project, \
    delete_phenotips_patient
from seqr.views.utils.individual_utils import export_individuals
from settings import PHENOTIPS_SERVER, API_LOGIN_REQUIRED_URL


logger = logging.getLogger(__name__)


@login_required(login_url=API_LOGIN_REQUIRED_URL)
@csrf_exempt
def create_project_handler(request):
    """Create a new project.

    HTTP POST
        Request body - should contain json params:
            name: Project name
            description: Project description

        Response body - will be json with the following structure, representing the ,created project:
            {
                'projectsByGuid':  { <projectGuid1> : { ... <project key-value pairs> ... } }
            }

    """
    request_json = json.loads(request.body)

    name = request_json.get('name')
    if not name:
        return create_json_response({}, status=400, reason="'Name' cannot be blank")

    description = request_json.get('description', '')
    genome_version = request_json.get('genomeVersion')

    #if not created:
    #    return create_json_response({}, status=400, reason="A project named '%(name)s' already exists" % locals())

    project = _create_project(name, description=description, genome_version=genome_version, user=request.user)

    return create_json_response({
        'projectsByGuid': {
            project.guid: _get_json_for_project(project, request.user)
        },
    })


@login_required(login_url=API_LOGIN_REQUIRED_URL)
@csrf_exempt
def update_project_handler(request, project_guid):
    """Update project metadata - including one or more of these fields: name, description

    Args:
        project_guid (string): GUID of the project that should be updated

    HTTP POST
        Request body - should contain the following json structure:
        {
            'form' : {
                'name':  <project name>,
                'description': <project description>,
            }
        }

        Response body - will contain the following structure, representing the updated project:
            {
                'projectsByGuid':  {
                    <projectGuid1> : { ... <project key-value pairs> ... }
                }
            }

    """

    project = Project.objects.get(guid=project_guid)

    check_permissions(project, request.user, CAN_EDIT)

    request_json = json.loads(request.body)
    update_project_from_json(project, request_json, allow_unknown_keys=True)

    return create_json_response({
        'projectsByGuid': {
            project.guid: _get_json_for_project(project, request.user)
        },
    })


@login_required(login_url=API_LOGIN_REQUIRED_URL)
@csrf_exempt
def delete_project_handler(request, project_guid):
    """Delete project - request handler.

    Args:
        project_guid (string): GUID of the project to delete
    """

    project = get_project_and_check_permissions(project_guid, request.user, permission_level=IS_OWNER)

    _delete_project(project)

    return create_json_response({
        'projectsByGuid': {
            project.guid: None
        },
    })


@login_required(login_url=API_LOGIN_REQUIRED_URL)
def project_page_data(request, project_guid):
    """Returns a JSON object containing information used by the project page:
    ::

      json_response = {
         'project': {..},
         'familiesByGuid': {..},
         'individualsByGuid': {..},
         'samplesByGuid': {..},
       }

    Args:
        project_guid (string): GUID of the Project to retrieve data for.
    """
    project = get_project_and_check_permissions(project_guid, request.user)
    update_project_from_json(project, {'last_accessed_date': timezone.now()})

    families_by_guid, individuals_by_guid, samples_by_guid, analysis_groups_by_guid, locus_lists_by_guid = _get_project_child_entities(project, request.user)

    project_json = _get_json_for_project(project, request.user)
    project_json['collaborators'] = get_json_for_project_collaborator_list(project)
    project_json['locusListGuids'] = locus_lists_by_guid.keys()
    project_json['detailsLoaded'] = True
    project_json.update(_get_json_for_variant_tag_types(project))

    gene_ids = set()
    for tag in project_json['discoveryTags']:
        gene_ids.update(tag['transcripts'].keys())

    return create_json_response({
        'projectsByGuid': {project_guid: project_json},
        'familiesByGuid': families_by_guid,
        'individualsByGuid': individuals_by_guid,
        'samplesByGuid': samples_by_guid,
        'locusListsByGuid': locus_lists_by_guid,
        'analysisGroupsByGuid': analysis_groups_by_guid,
        'genesById': get_genes(gene_ids),
    })


@login_required(login_url=API_LOGIN_REQUIRED_URL)
def export_project_individuals_handler(request, project_guid):
    """Export project Individuals table.

    Args:
        project_guid (string): GUID of the project for which to export individual data
    """

    file_format = request.GET.get('file_format', 'tsv')
    include_phenotypes = bool(request.GET.get('include_phenotypes'))

    project = get_project_and_check_permissions(project_guid, request.user)

    # get all individuals in this project
    individuals = Individual.objects.filter(family__project=project).order_by('family__family_id', 'affected')

    filename_prefix = "%s_individuals" % _slugify(project.name)

    return export_individuals(
        filename_prefix,
        individuals,
        file_format,
        include_hpo_terms_present=include_phenotypes,
        include_hpo_terms_absent=include_phenotypes,
    )


def _get_project_child_entities(project, user):
    families_by_guid = _retrieve_families(project.guid, user)
    individuals_by_guid = _retrieve_individuals(project.guid, user)
    for individual_guid, individual in individuals_by_guid.items():
        families_by_guid[individual['familyGuid']]['individualGuids'].add(individual_guid)
    samples_by_guid = _retrieve_samples(project.guid, individuals_by_guid)
    analysis_groups_by_guid = _retrieve_analysis_groups(project)
    locus_lists = get_sorted_project_locus_lists(project, user)
    locus_lists_by_guid = {locus_list['locusListGuid']: locus_list for locus_list in locus_lists}
    return families_by_guid, individuals_by_guid, samples_by_guid, analysis_groups_by_guid, locus_lists_by_guid


def _retrieve_families(project_guid, user):
    """Retrieves family-level metadata for the given project.

    Args:
        project_guid (string): project_guid
        user (Model): for checking permissions to view certain fields
    Returns:
        dictionary: families_by_guid
    """
    fields = Family._meta.json_fields + Family._meta.internal_json_fields
    family_models = Family.objects.filter(project__guid=project_guid).only(*fields)

    families = _get_json_for_families(family_models, user, project_guid=project_guid)

    families_by_guid = {}
    for family in families:
        family_guid = family['familyGuid']
        family['individualGuids'] = set()
        families_by_guid[family_guid] = family

    return families_by_guid


def _retrieve_individuals(project_guid, user):
    """Retrieves individual-level metadata for the given project.

    Args:
        project_guid (string): project_guid
    Returns:
        dictionary: individuals_by_guid
    """

    individual_models = Individual.objects.filter(family__project__guid=project_guid)

    individuals = _get_json_for_individuals(individual_models, user=user, project_guid=project_guid)

    individuals_by_guid = {}
    for i in individuals:
        i['sampleGuids'] = set()
        individual_guid = i['individualGuid']
        individuals_by_guid[individual_guid] = i

    return individuals_by_guid


def _retrieve_samples(project_guid, individuals_by_guid):
    """Retrieves sample metadata for the given project.

        Args:
            project_guid (string): project_guid
            individuals_by_guid (dict): maps each individual_guid to a dictionary with individual info.
                This method adds a "sampleGuids" list to each of these dictionaries.
        Returns:
            2-tuple with dictionaries: (samples_by_guid, sample_batches_by_guid)
        """
    sample_models = Sample.objects.filter(individual__family__project__guid=project_guid)

    samples = get_json_for_samples(sample_models, project_guid=project_guid)

    samples_by_guid = {}
    for s in samples:
        sample_guid = s['sampleGuid']
        samples_by_guid[sample_guid] = s

        individual_guid = s['individualGuid']
        individuals_by_guid[individual_guid]['sampleGuids'].add(sample_guid)

    return samples_by_guid


def _retrieve_analysis_groups(project):
    group_models = AnalysisGroup.objects.filter(project=project)
    groups = get_json_for_analysis_groups(group_models, project_guid=project.guid)
    return {group['analysisGroupGuid']: group for group in groups}


def _get_json_for_variant_tag_types(project):
    note_counts_by_family = VariantNote.objects.filter(saved_variant__family__project=project).values('saved_variant__family__guid').annotate(count=Count('*'))
    num_tags = sum(count['count'] for count in note_counts_by_family)
    note_tag_type = {
        'variantTagTypeGuid': 'notes',
        'name': 'Has Notes',
        'category': 'Notes',
        'description': '',
        'color': 'grey',
        'order': 100,
        'is_built_in': True,
        'numTags': num_tags,
        'numTagsPerFamily': {count['saved_variant__family__guid']: count['count'] for count in note_counts_by_family},
    }

    tag_counts_by_type_and_family = VariantTag.objects.filter(saved_variant__family__project=project).values('saved_variant__family__guid', 'variant_tag_type__name').annotate(count=Count('*'))
    project_variant_tags = _get_json_for_models(VariantTagType.objects.filter(Q(project=project) | Q(project__isnull=True)))
    for tag_type in project_variant_tags:
        current_tag_type_counts = [counts for counts in tag_counts_by_type_and_family if
                                   counts['variant_tag_type__name'] == tag_type['name']]
        num_tags = sum(count['count'] for count in current_tag_type_counts)
        tag_type.update({
            'numTags': num_tags,
            'numTagsPerFamily': {count['saved_variant__family__guid']: count['count'] for count in
                                 current_tag_type_counts},
        })

    project_variant_tags.append(note_tag_type)
    project_variant_tags = sorted(project_variant_tags, key=lambda variant_tag_type: variant_tag_type['order'])

    discovery_tags = []
    for tag_type in project_variant_tags:
        if tag_type['category'] == 'CMG Discovery Tags' and tag_type['numTags'] > 0:
            tags = VariantTag.objects.filter(saved_variant__family__project=project, variant_tag_type__guid=tag_type['variantTagTypeGuid']).select_related('saved_variant')
            saved_variants = [tag.saved_variant for tag in tags]
            discovery_tags += get_json_for_saved_variants(saved_variants, add_tags=True, add_details=True)

    project_functional_tags = []
    for category, tags in VariantFunctionalData.FUNCTIONAL_DATA_CHOICES:
        project_functional_tags += [{
            'category': category,
            'name': name,
            'metadataTitle': json.loads(tag_json).get('metadata_title'),
            'color': json.loads(tag_json)['color'],
            'description': json.loads(tag_json).get('description'),
        } for name, tag_json in tags]

    return {
        'variantTagTypes': sorted(project_variant_tags, key=lambda variant_tag_type: variant_tag_type['order']),
        'variantFunctionalTagTypes': get_json_for_variant_functional_data_tag_types(),
        'discoveryTags': discovery_tags,
    }


def _create_project(name, description=None, genome_version=None, user=None):
    """Creates a new project.

    Args:
        name (string): Project name
        description (string): optional description
        user (object): Django user that is creating this project
    """
    if not name:
        raise ValueError("Name not specified: %s" % (name,))

    project_args = {
        'name': name,
        'description': description,
        'created_by': user,
        'deprecated_project_id': _slugify(name),
    }
    if genome_version:
        project_args['genome_version'] = genome_version

    project, _ = Project.objects.get_or_create(**project_args)

    if PHENOTIPS_SERVER:
        try:
            _enable_phenotips_for_project(project)
        except Exception as e:
            logger.error("Unable to create patient in PhenoTips. Make sure PhenoTips is running: %s", e)
            raise

    return project


def _delete_project(project):
    """Delete project.

    Args:
        project (object): Django ORM model for the project to delete
    """

    Sample.objects.filter(individual__family__project=project).delete()
<<<<<<< HEAD
    Individual.objects.filter(family__project=project).delete()
    Family.objects.filter(project=project).delete()
=======
    for individual in Individual.objects.filter(family__project=project):
        delete_phenotips_patient(project, individual)
        delete_seqr_model(individual)
    for family in Family.objects.filter(project=project):
        delete_seqr_model(family)
>>>>>>> 2b1b264f

    project.delete()


def _enable_phenotips_for_project(project):
    """Creates 2 users in PhenoTips for this project (one that will be view-only and one that'll
    have edit permissions for patients in the project).
    """
    project.is_phenotips_enabled = True
    project.phenotips_user_id = _slugify(project.name)

    # view-only user
    username, password = get_phenotips_uname_and_pwd_for_project(project.phenotips_user_id, read_only=True)
    create_phenotips_user(username, password)

    # user with edit permissions
    username, password = get_phenotips_uname_and_pwd_for_project(project.phenotips_user_id, read_only=False)
    create_phenotips_user(username, password)
    project.save()<|MERGE_RESOLUTION|>--- conflicted
+++ resolved
@@ -375,16 +375,13 @@
     """
 
     Sample.objects.filter(individual__family__project=project).delete()
-<<<<<<< HEAD
-    Individual.objects.filter(family__project=project).delete()
+
+    individuals = Individual.objects.filter(family__project=project)
+    for individual in individuals:
+        delete_phenotips_patient(project, individual)
+    individuals.delete()
+
     Family.objects.filter(project=project).delete()
-=======
-    for individual in Individual.objects.filter(family__project=project):
-        delete_phenotips_patient(project, individual)
-        delete_seqr_model(individual)
-    for family in Family.objects.filter(project=project):
-        delete_seqr_model(family)
->>>>>>> 2b1b264f
 
     project.delete()
 
