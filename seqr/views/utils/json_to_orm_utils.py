import logging
from django.utils import timezone

from seqr.model_utils import update_seqr_model
from seqr.views.utils.json_utils import _to_snake_case

logger = logging.getLogger(__name__)


def update_project_from_json(project, json, verbose=False):

    update_model_from_json(project, json, verbose=verbose)


def update_family_from_json(family, json, verbose=False, user=None, allow_unknown_keys=False):
    update_model_from_json(
        family, json, user=user, verbose=verbose, allow_unknown_keys=allow_unknown_keys, immutable_keys=['pedigree_image']
    )


def update_individual_from_json(individual, json, verbose=False, user=None, allow_unknown_keys=False):
    if json.get('caseReviewStatus') and json['caseReviewStatus'] != individual.case_review_status:
        json['caseReviewStatusLastModifiedBy'] = user
        json['caseReviewStatusLastModifiedDate'] = timezone.now()
    else:
        json.pop('caseReviewStatusLastModifiedBy', None)
        json.pop('caseReviewStatusLastModifiedDate', None)

    update_model_from_json(
        individual, json, user=user, verbose=verbose, allow_unknown_keys=allow_unknown_keys, immutable_keys=['phenotips_data']
    )


def update_model_from_json(model_obj, json, user=None, verbose=False, allow_unknown_keys=False, immutable_keys=None):
    seqr_update_fields = {}
    internal_fields = model_obj._meta.internal_json_fields if hasattr(model_obj._meta, 'internal_json_fields') else []

    for json_key, value in json.items():
        orm_key = _to_snake_case(json_key)
<<<<<<< HEAD
        if orm_key in (immutable_keys or ['created_by', 'last_modified_date']):
=======
        if orm_key in (immutable_keys or ['created_by']):
>>>>>>> 492c5ed0
            if allow_unknown_keys:
                continue
            raise ValueError('Cannot edit field {}'.format(orm_key))
        if allow_unknown_keys and not hasattr(model_obj, orm_key):
            continue
        if getattr(model_obj, orm_key) != value:
            if orm_key in internal_fields and not (user and user.is_staff):
                raise ValueError('User {0} is not authorized to edit the internal field {1}'.format(user, orm_key))
            if verbose:
                model_obj_name = getattr(model_obj, 'guid', model_obj.__name__)
                logger.info("Setting {0}.{1} to {2}".format(model_obj_name, orm_key, value))
            seqr_update_fields[orm_key] = value

    if seqr_update_fields:
        update_seqr_model(model_obj, **seqr_update_fields)<|MERGE_RESOLUTION|>--- conflicted
+++ resolved
@@ -37,11 +37,7 @@
 
     for json_key, value in json.items():
         orm_key = _to_snake_case(json_key)
-<<<<<<< HEAD
         if orm_key in (immutable_keys or ['created_by', 'last_modified_date']):
-=======
-        if orm_key in (immutable_keys or ['created_by']):
->>>>>>> 492c5ed0
             if allow_unknown_keys:
                 continue
             raise ValueError('Cannot edit field {}'.format(orm_key))
