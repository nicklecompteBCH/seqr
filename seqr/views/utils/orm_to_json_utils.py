--- conflicted
+++ resolved
@@ -171,14 +171,10 @@
 
     nested_fields = [{'fields': ('project', 'guid'), 'value': project_guid}]
 
-<<<<<<< HEAD
-def _get_json_for_family(family, user=None, add_individual_guids_field=False, project_guid=None):
-=======
     return _get_json_for_models(families, nested_fields=nested_fields, user=user, process_result=_process_result)
 
 
 def _get_json_for_family(family, user=None, **kwargs):
->>>>>>> a7aff257
     """Returns a JSON representation of the given Family.
 
     Args:
@@ -189,11 +185,7 @@
         dict: json object
     """
 
-<<<<<<< HEAD
-    return _get_json_for_families([family], user, add_individual_guids_field, project_guid)[0]
-=======
     return _get_json_for_model(family, get_json_for_models=_get_json_for_families, user=user, **kwargs)
->>>>>>> a7aff257
 
 
 def _get_json_for_individuals(individuals, user=None, project_guid=None, family_guid=None, add_sample_guids_field=False):
@@ -325,28 +317,19 @@
         dict: json object
     """
 
-<<<<<<< HEAD
-    fields = _get_record_fields(SavedVariant, 'variant')
     nested_fields = [('family', 'guid')]
     if not project_guid:
         nested_fields.append(('project', 'guid'))
-    saved_variant_dict = _record_to_dict(saved_variant, fields, nested_fields=nested_fields)
-
-    result = _get_json_for_record(saved_variant_dict, fields)
-=======
-    result = _get_json_for_model(saved_variant, nested_fields=[{'fields': ('family', 'guid')}], guid_key='variantId')
->>>>>>> a7aff257
+
+    result = _get_json_for_model(saved_variant, nested_fields=nested_fields)
 
     chrom, pos = get_chrom_pos(result['xpos'])
     guid = result.pop('guid')
     result.update({
-<<<<<<< HEAD
         'variantId': guid,
         'variantGuid': guid,
-        'projectGuid': project_guid or saved_variant_dict['project_guid'],
-        'familyGuid': saved_variant_dict['family_guid'],
-=======
->>>>>>> a7aff257
+        'projectGuid': project_guid or result['project_guid'],
+        'familyGuid': result['family_guid'],
         'chrom': chrom,
         'pos': pos,
     })
