from bson import json_util
import json
import logging
import os
import pymongo
from tqdm import tqdm
import settings


from django.core.management.base import BaseCommand
from django.core.exceptions import ObjectDoesNotExist, MultipleObjectsReturned
from django.db.models import Q
from guardian.shortcuts import assign_perm

from seqr import models
from seqr.views.apis import phenotips_api
from seqr.views.apis.phenotips_api import _update_individual_phenotips_data
from xbrowse_server.api.utils import add_extra_info_to_variants_project
from xbrowse_server.base.models import \
    Project, \
    Family, \
    FamilyGroup, \
    Individual, \
    VariantNote, \
    ProjectTag, \
    VariantTag, \
    VariantFunctionalData, \
    ProjectCollaborator, \
    ReferencePopulation

from seqr.models import \
    Project as SeqrProject, \
    Family as SeqrFamily, \
    Individual as SeqrIndividual, \
    SavedVariant as SeqrSavedVariant, \
    VariantTagType as SeqrVariantTagType, \
    VariantTag as SeqrVariantTag, \
    VariantNote as SeqrVariantNote, \
    VariantFunctionalData as SeqrVariantFunctionalData, \
    Sample as SeqrSample, \
    Dataset as SeqrDataset, \
    LocusList, \
    CAN_EDIT, CAN_VIEW, ModelWithGUID

from xbrowse_server.mall import get_datastore, get_annotator, get_reference

logger = logging.getLogger(__name__)

# switching to python3.6 will make this unnecessary as built-in python dictionaries will be ordered
from collections import OrderedDict, defaultdict
class OrderedDefaultDict(OrderedDict, defaultdict):
    def __init__(self, default_factory=None, *args, **kwargs):
        super(OrderedDefaultDict, self).__init__(*args, **kwargs)
        self.default_factory = default_factory


DEBUG = False   # whether to ask before updating values


class Command(BaseCommand):
    help = 'Transfer projects to the new seqr schema'

    def add_arguments(self, parser):
        parser.add_argument('--reset-all-models', help='This flag causes all records to be cleared from the seqr schema\'s Project, Family, and Individual models before transferring data', action='store_true')
        parser.add_argument('--dont-connect-to-phenotips', help='dont retrieve phenotips internal id and latest data', action='store_true')
        parser.add_argument('-w', '--wgs-projects', help='text file that lists WGS project-ids - one per line')
        parser.add_argument('project_id', nargs="*", help='Project(s) to transfer. If not specified, defaults to all projects.')

    def handle(self, *args, **options):
        """transfer project"""
        reset_all_models = options['reset_all_models']
        connect_to_phenotips = not options['dont_connect_to_phenotips']
        project_ids_to_process = options['project_id']
        
        counters = OrderedDefaultDict(int)

        #if reset_all_models:
        #    print("Dropping all records from SeqrProject, SeqrFamily, SeqrIndividual")
        #    SeqrIndividual.objects.all().delete()
        #    SeqrFamily.objects.all().delete()
        #    SeqrProject.objects.all().delete()

        # reset models that'll be regenerated
        #if not project_ids_to_process:
        #    SeqrVariantTagType.objects.all().delete()
        #    SeqrVariantTag.objects.all().delete()
        #    SeqrVariantNote.objects.all().delete()
        #    SeqrSample.objects.all().delete()
        #    SeqrDataset.objects.all().delete()

        if project_ids_to_process:
            projects = Project.objects.filter(project_id__in=project_ids_to_process)
            logging.info("Processing %s projects" % len(projects))
        else:
            projects = Project.objects.filter(
                ~Q(project_id__contains="DEPRECATED") &
                ~Q(project_name__contains="DEPRECATED") &
                ~Q(project_id__istartswith="temp") &
                ~Q(project_id__istartswith="test_")
            )
            logging.info("Processing all %s projects" % len(projects))
            project_ids_to_process = [p.project_id for p in projects]

        wgs_project_ids = {}
        if options['wgs_projects']:
            with open(options['wgs_projects']) as f:
                wgs_project_ids = {line.strip().lower() for line in f if len(line.strip()) > 0}

        updated_seqr_project_guids = set()
        updated_seqr_family_guids = set()
        updated_seqr_individual_guids = set()

        for source_project in tqdm(projects, unit=" projects"):
            counters['source_projects'] += 1

            print("Project: " + source_project.project_id)

            # compute sample_type for this project
            project_names = ("%s|%s" % (source_project.project_id, source_project.project_name)).lower()
            if "wgs" in project_names or "genome" in source_project.project_id.lower() or source_project.project_id.lower() in wgs_project_ids:
                sample_type = SeqrSample.SAMPLE_TYPE_WGS
                counters['wgs_projects'] += 1
            elif "rna-seq" in project_names:
                sample_type = SeqrSample.SAMPLE_TYPE_RNA
                counters['rna_projects'] += 1
            else:
                sample_type = SeqrSample.SAMPLE_TYPE_WES
                counters['wes_projects'] += 1


            # transfer Project data
            new_project, project_created = transfer_project(source_project)
            updated_seqr_project_guids.add(new_project.guid)
            if project_created: counters['projects_created'] += 1

            # transfer Families and Individuals
            source_family_id_to_new_family = {}
            for source_family in Family.objects.filter(project=source_project):
                new_family, family_created = transfer_family(
                    source_family, new_project)

                updated_seqr_family_guids.add(new_family.guid)

                if family_created: counters['families_created'] += 1

                source_family_id_to_new_family[source_family.id] = new_family

                for source_individual in Individual.objects.filter(family=source_family):

                    new_individual, individual_created, phenotips_data_retrieved = transfer_individual(
                        source_individual, new_family, new_project, connect_to_phenotips
                    )

                    updated_seqr_individual_guids.add(new_individual.guid)

                    if individual_created: counters['individuals_created'] += 1
                    if phenotips_data_retrieved: counters['individuals_data_retrieved_from_phenotips'] += 1

                    if source_individual.combined_individuals_info:
                        combined_individuals_info = json.loads(source_individual.combined_individuals_info)
                        """
                        combined_individuals_info json is expected to look like:
                        {
                            'WES' : {
                                'project_id': from_project.project_id,
                                'family_id': from_f.family_id,
                                'indiv_id': from_i.indiv_id
                            },
                            'WGS' : {
                                'project_id': from_project.project_id,
                                'family_id': from_f.family_id,
                                'indiv_id': from_i.indiv_id
                            },
                            'RNA' : {
                                'project_id': from_project.project_id,
                                'family_id': from_f.family_id,
                                'indiv_id': from_i.indiv_id
                            },
                        }
                        """
                        for i, sample_type_i, combined_individuals_info_i in enumerate(combined_individuals_info.items()):
                            source_project_i = Project.objects.get(project_id=combined_individuals_info_i['project_id'])
                            #source_family_i = Project.objects.get(project_id=combined_individuals_info_i['family_id'])
                            source_individual_i = Project.objects.get(project_id=combined_individuals_info_i['indiv_id'])

                            create_sample_records(sample_type_i, source_project_i, source_individual_i, new_project, new_individual, counters)
                    else:
                        create_sample_records(sample_type, source_project, source_individual, new_project, new_individual, counters)
                        #combined_families_info.update({from_project_datatype: {'project_id': from_project.project_id, 'family_id': from_f.family_id}})

            # TODO family groups, cohorts
            for source_variant_tag_type in ProjectTag.objects.filter(project=source_project).order_by('order'):
                new_variant_tag_type, created = get_or_create_variant_tag_type(
                    source_variant_tag_type, new_project)

                for source_variant_tag in VariantTag.objects.filter(project_tag=source_variant_tag_type):
                    new_family = source_family_id_to_new_family.get(source_variant_tag.family.id if source_variant_tag.family else None)
                    new_variant_tag, variant_tag_created = get_or_create_variant_tag(
                        source_variant_tag,
                        new_project,
                        new_family,
                        new_variant_tag_type,
                    )

                    if variant_tag_created: counters['variant_tags_created'] += 1

            for source_variant_functional_data in VariantFunctionalData.objects.filter(family__project=source_project):
                new_family = source_family_id_to_new_family.get(source_variant_functional_data.family.id)

                new_variant_functional_data, variant_functional_data_created = get_or_create_variant_functional_data(
                    source_variant_functional_data,
                    new_project,
                    new_family,
                )

                if variant_functional_data_created:   counters['variant_functional_data_created'] += 1

            for source_variant_note in VariantNote.objects.filter(project=source_project):
                new_family = source_family_id_to_new_family.get(source_variant_note.family.id if source_variant_note.family else None)

                new_variant_note, variant_note_created = get_or_create_variant_note(
                    source_variant_note,
                    new_project,
                    new_family,
                )

                if variant_note_created:   counters['variant_notes_created'] += 1


        for deprecated_project_id in project_ids_to_process:

            base_project = Project.objects.get(project_id=deprecated_project_id)

            # delete Tag type
            for seqr_variant_tag_type in SeqrVariantTagType.objects.filter(project__deprecated_project_id=deprecated_project_id):
                if not ProjectTag.objects.filter(
                    project=base_project,
                    tag=seqr_variant_tag_type.name,
                    title=seqr_variant_tag_type.description,
                    color=seqr_variant_tag_type.color,
                    order=seqr_variant_tag_type.order
                ):
                    seqr_variant_tag_type.delete()
                    print("--- deleting variant tag type: " + str(seqr_variant_tag_type))
                    counters['seqr_variant_tag_type_deleted'] += 1

            # delete Tag
            SeqrVariantTag.objects.filter(saved_variant__isnull=True).delete()
            for seqr_variant_tag in SeqrVariantTag.objects.filter(saved_variant__project__deprecated_project_id=deprecated_project_id):

                if not VariantTag.objects.filter(
                        project_tag__project=base_project,
                        project_tag__tag=seqr_variant_tag.variant_tag_type.name,
                        #project_tag__title=seqr_variant_tag.variant_tag_type.description,
                        xpos=seqr_variant_tag.saved_variant.xpos_start,
                        ref=seqr_variant_tag.saved_variant.ref,
                        alt=seqr_variant_tag.saved_variant.alt,
                ):
                    seqr_variant_tag.delete()
                    print("--- deleting variant tag: " + str(seqr_variant_tag))
                    counters['seqr_variant_tag_deleted'] += 1

            # delete functional data tags
            SeqrVariantFunctionalData.objects.filter(saved_variant__isnull=True).delete()
            for seqr_variant_functional_data in SeqrVariantFunctionalData.objects.filter(
                    saved_variant__project__deprecated_project_id=deprecated_project_id):

                if not VariantFunctionalData.objects.filter(
                        family__project=base_project,
                        functional_data_tag=seqr_variant_functional_data.functional_data_tag,
                        metadata=seqr_variant_functional_data.metadata,
                        xpos=seqr_variant_functional_data.saved_variant.xpos_start,
                        ref=seqr_variant_functional_data.saved_variant.ref,
                        alt=seqr_variant_functional_data.saved_variant.alt,
                ):
                    seqr_variant_functional_data.delete()
                    print("--- deleting variant tag: " + str(seqr_variant_functional_data))
                    counters['seqr_variant_tag_deleted'] += 1

            # delete Variant Note
            SeqrVariantNote.objects.filter(saved_variant__isnull=True).delete()
            for seqr_variant_note in SeqrVariantNote.objects.filter(saved_variant__project__deprecated_project_id=deprecated_project_id):

                if not VariantNote.objects.filter(
                    project=base_project,
                    note=seqr_variant_note.note,
                    xpos=seqr_variant_note.saved_variant.xpos_start,
                    ref=seqr_variant_note.saved_variant.ref,
                    alt=seqr_variant_note.saved_variant.alt,
                    date_saved=seqr_variant_note.last_modified_date,
                    user=seqr_variant_note.created_by,
                ):
                    print("--- deleting variant note: " + str(new_variant_note))
                    seqr_variant_note.delete()
                    counters['seqr_variant_note_deleted'] += 1

            for indiv in SeqrIndividual.objects.filter(family__project__deprecated_project_id=deprecated_project_id):
                if indiv.guid not in updated_seqr_individual_guids:
                    print("Deleting SeqrIndividual: %s" % indiv)
                    counters["deleted SeqrIndividuals"] += 1
                    indiv.delete()

            # delete families that are in SeqrFamily table, but not in BaseProject table
            for f in SeqrFamily.objects.filter(project__deprecated_project_id=deprecated_project_id):
                if f.guid not in updated_seqr_family_guids:
                    print("--- deleting SeqrFamily: %s" % f)
                    counters["deleted SeqrFamilys"] += 1
                    f.delete()

            # if there's a set of samples without individuals
            for sample in SeqrSample.objects.filter(individual__isnull=True):
                print("--- deleting SeqrSample without indiv: %s" % sample)
                counters["deleted SeqrSample"] += 1
                #sample.delete()

            for sample in SeqrSample.objects.filter(dataset__isnull=True):
                print("--- deleting SeqrSample without dataset: %s" % sample)
                counters["deleted SeqrSample"] += 1
                #sample.delete()

            #for dataset in SeqrDataset.objects.filter(dataset__isnull=True):
            #    print("Deleting SeqrSample without dataset: %s" % sample)
            #    counters["deleted SeqrSample"] += 1
            #    #sample.delete()


                # delete projects that are in SeqrProject table, but not in BaseProject table
            #for p in SeqrProject.objects.filter():
            #    if p.guid not in updated_seqr_project_guids:
            #        while True:
            #            i = raw_input('Delete SeqrProject %s? [Y/n]' % p.guid)
            #            if i == 'Y':
            #                p.delete()
            #            else:
            #                print("Keeping %s .." % p.guid)
            #            break

        # delete projects that are in SeqrProject table, but not in BaseProject table
        if not project_ids_to_process:
            all_project_ids = set([project.project_id for project in Project.objects.all()])
            for seqr_project in SeqrProject.objects.all():
                if seqr_project.deprecated_project_id not in all_project_ids:
                    #seqr_project.delete()
                    print("--- Deleting SeqrProject: %s ??" % seqr_project)


        logger.info("Done")
        logger.info("Stats: ")
        for k, v in counters.items():
            logger.info("  %s: %s" % (k, v))


def create_sample_records(sample_type, source_project, source_individual, new_project, new_individual, counters):

    vcf_files = [f for f in source_individual.vcf_files.all()]
    if len(vcf_files) > 0:
        new_sample, sample_created = get_or_create_sample(
            source_individual,
            new_individual,
            sample_type=sample_type
        )

        if sample_created: counters['samples_created'] += 1

        # get the most recent VCF file (the one with the highest primary key)
        #vcf_files_max_pk = max([f.pk for f in vcf_files])
        #vcf_path = [f.file_path for f in vcf_files if f.pk == vcf_files_max_pk][0]

        # get the earliest VCF file (the one with the lowest primary key)
        vcf_files_min_pk = min([f.pk for f in vcf_files])

        earliest_vcf_dataset = None
        for vcf_file in vcf_files:
            try:
                vcf_loaded_date = look_up_vcf_loaded_date(vcf_file.file_path)
            except:
                vcf_loaded_date = None

            new_vcf_dataset, vcf_dataset_created = get_or_create_dataset(
                new_sample,
                new_project,
                source_individual,
                vcf_file.file_path,
                analysis_type=SeqrDataset.ANALYSIS_TYPE_VARIANT_CALLS,
                loaded_date=vcf_loaded_date,
            )

            if vcf_file.pk == vcf_files_min_pk:
                earliest_vcf_dataset = new_vcf_dataset

        #logger.info("get_or_create_dataset(%s, %s, %s, %s) returned %s" % (new_sample, new_project, source_individual, vcf_path, new_vcf_dataset))
        # logger.info("get_or_create_dataset(%s, %s, %s) returned %s" % (new_sample, new_project, source_individual, new_vcf_dataset))

        # find and record the earliest callset for this individual
        if earliest_vcf_dataset is not None:
            new_earliest_dataset, earliest_dataset_created = get_or_create_earliest_dataset(
                earliest_vcf_dataset,
                new_sample,
                new_project,
                source_individual,
                analysis_type=SeqrDataset.ANALYSIS_TYPE_VARIANT_CALLS,
            )

        if source_individual.bam_file_path:
            new_bam_dataset, bam_dataset_created = get_or_create_dataset(
                new_sample,
                new_project,
                source_individual,
                source_individual.bam_file_path,
                analysis_type=SeqrDataset.ANALYSIS_TYPE_ALIGNMENT,
                loaded_date=vcf_loaded_date,
                genome_version=new_vcf_dataset.genome_version,
            )


def look_up_vcf_loaded_date(vcf_path):
    vcf_record = get_annotator().get_vcf_file_from_annotator(vcf_path)
    if vcf_record is None:
        raise ValueError("Couldn't find loaded date for %s" % vcf_path)

    loaded_date = vcf_record['_id'].generation_time
    # logger.info("%s data-loaded date: %s" % (vcf_path, loaded_date))
    return loaded_date


def update_model_field(model, field_name, new_value):
    """Updates the given field if the new value is different from it's current value.
    Args:
        model: django ORM model
        field_name: name of field to update
        new_value: The new value to set the field to
    """
    if not hasattr(model, field_name):
        raise ValueError("model %s doesn't have the field %s" % (model, field_name))

    if getattr(model, field_name) != new_value:
        if DEBUG and field_name != 'phenotips_data':
            i = raw_input("Should %s.%s = %s\n instead of \n%s \n in %s ? [Y\n]" % (model.__class__.__name__.encode('utf-8'), field_name.encode('utf-8'), unicode(new_value).encode('utf-8'), getattr(model, field_name), str(model)))
            if i.lower() != "y":
                print("ok, skipping.")
                return
            
        setattr(model, field_name, new_value)
        if field_name != 'phenotips_data':
            print("Setting %s.%s = %s" % (model.__class__.__name__.encode('utf-8'), field_name.encode('utf-8'), unicode(new_value).encode('utf-8')))
        model.save()


def transfer_project(source_project):
    """Transfers the given project and returns the new project"""

    # create project
    try:
        new_project, created = SeqrProject.objects.get_or_create(
            deprecated_project_id=source_project.project_id.strip(),
        )
    except MultipleObjectsReturned as e:
        raise ValueError("multiple SeqrProjects found to have deprecated_project_id=%s" % source_project.project_id.strip(), e)

    if created:
        print("Created SeqrProject", new_project)

    if source_project.seqr_project != new_project:
        source_project.seqr_project = new_project
        source_project.save()

    update_model_field(new_project, 'guid', new_project._compute_guid()[:ModelWithGUID.MAX_GUID_SIZE])
    update_model_field(new_project, 'name', (source_project.project_name or source_project.project_id).strip())
    update_model_field(new_project, 'description', source_project.description)

    update_model_field(new_project, 'is_phenotips_enabled', source_project.is_phenotips_enabled)

    update_model_field(new_project, 'is_mme_enabled', source_project.is_mme_enabled)
    update_model_field(new_project, 'mme_primary_data_owner', source_project.mme_primary_data_owner)
    update_model_field(new_project, 'mme_contact_url', source_project.mme_contact_url)
    update_model_field(new_project, 'mme_contact_institution', source_project.mme_contact_institution)

    update_model_field(new_project, 'is_functional_data_enabled', source_project.is_functional_data_enabled)
    update_model_field(new_project, 'disease_area', source_project.disease_area)

    update_model_field(new_project, 'deprecated_last_accessed_date', source_project.last_accessed_date)

    for p in source_project.private_reference_populations.all():
        new_project.custom_reference_populations.add(p)

    if source_project.project_id not in settings.PROJECTS_WITHOUT_PHENOTIPS:
        update_model_field(new_project, 'is_phenotips_enabled', True)
        update_model_field(new_project, 'phenotips_user_id', source_project.project_id)
    else:
        new_project.is_phenotips_enabled = False

    #if source_project.project_id in settings.PROJECTS_WITH_MATCHMAKER:
    #    update_model_field(new_project, 'is_mme_enabled', True)
    #    update_model_field(new_project, 'mme_primary_data_owner', settings.MME_PATIENT_PRIMARY_DATA_OWNER[source_project.project_id])
    #else:
    #    new_project.is_mme_enabled = False

    new_project.save()

    # grant gene list CAN_VIEW permissions to project collaborators
    for source_gene_list in source_project.gene_lists.all():
        try:
            locus_list = LocusList.objects.get(
                created_by=source_gene_list.owner,
                name=source_gene_list.name or source_gene_list.slug,
                is_public=source_gene_list.is_public,
            )
        except ObjectDoesNotExist as e:
            raise Exception('LocusList "%s" not found. Please run `python manage.py transfer_gene_lists`' % (
                source_gene_list.name or source_gene_list.slug))
        except MultipleObjectsReturned as e:
            logger.error("Multiple LocusLists with  owner '%s' and name '%s'" % (
                source_gene_list.owner, (source_gene_list.name or source_gene_list.slug))
            )
            continue

        assign_perm(user_or_group=new_project.can_view_group, perm=CAN_VIEW, obj=locus_list)

    # add collaborators to new_project.can_view_group and/or can_edit_group
    collaborator_user_ids = set()
    for collaborator in ProjectCollaborator.objects.filter(project=source_project):
        collaborator_user_ids.add( collaborator.user.id )
        if collaborator.collaborator_type == 'manager':
            new_project.can_edit_group.user_set.add(collaborator.user)
            new_project.can_view_group.user_set.add(collaborator.user)
        elif collaborator.collaborator_type == 'collaborator':
            new_project.can_view_group.user_set.add(collaborator.user)
            new_project.can_edit_group.user_set.remove(collaborator.user)
        else:
            raise ValueError("Unexpected collaborator_type: %s" % collaborator.collaborator_type)

    for user in new_project.can_edit_group.user_set.all():
        if user.id not in collaborator_user_ids:
            new_project.can_view_group.user_set.remove(user)
            new_project.can_edit_group.user_set.remove(user)
            new_project.owners_group.user_set.remove(user)
            print("REMOVED user %s permissions from project %s" % (user, new_project))

    return new_project, created


def transfer_family(source_family, new_project):
    """Transfers the given family and returns the new family"""
    #new_project.created_date.microsecond = random.randint(0, 10**6 - 1)

    new_family, created = SeqrFamily.objects.get_or_create(project=new_project, family_id=source_family.family_id)
    if created:
        print("Created SeqrFamily", new_family)

    if source_family.seqr_family != new_family:
        source_family.seqr_family = new_family
        source_family.save()

    update_model_field(new_family, 'display_name', source_family.family_name or source_family.family_id)
    update_model_field(new_family, 'description', source_family.short_description)
    update_model_field(new_family, 'pedigree_image', source_family.pedigree_image)
    update_model_field(new_family, 'analysis_notes', source_family.about_family_content)
    update_model_field(new_family, 'analysis_summary', source_family.analysis_summary_content)
    update_model_field(new_family, 'causal_inheritance_mode', source_family.causal_inheritance_mode)
    update_model_field(new_family, 'analysis_status', source_family.analysis_status)
    update_model_field(new_family, 'coded_phenotype', source_family.coded_phenotype)
    update_model_field(new_family, 'post_discovery_omim_number', source_family.post_discovery_omim_number)
    update_model_field(new_family, 'internal_case_review_notes', source_family.internal_case_review_notes)
    update_model_field(new_family, 'internal_case_review_summary', source_family.internal_case_review_summary)

    return new_family, created


def transfer_individual(source_individual, new_family, new_project, connect_to_phenotips):
    """Transfers the given Individual and returns the new Individual"""

    new_individual, created = SeqrIndividual.objects.get_or_create(family=new_family, individual_id=source_individual.indiv_id)
    if created:
        print("Created SeqrSample", new_individual)

    if source_individual.seqr_individual != new_individual:
        source_individual.seqr_individual = new_individual
        source_individual.save()

    # get rid of '.' to signify 'unknown'
    if source_individual.paternal_id == "." or source_individual.maternal_id == "." or source_individual.gender == "." or source_individual.affected == ".":
        if source_individual.paternal_id == ".":
            source_individual.paternal_id = ""
        if source_individual.maternal_id == ".":
            source_individual.maternal_id = ""
        if source_individual.affected == ".":
            source_individual.affected = ""
        if source_individual.gender == ".":
            source_individual.gender = ""
        source_individual.save()

    update_model_field(new_individual, 'created_date', source_individual.created_date)
    update_model_field(new_individual, 'maternal_id',  source_individual.maternal_id)
    update_model_field(new_individual, 'paternal_id',  source_individual.paternal_id)
    update_model_field(new_individual, 'sex',  source_individual.gender)
    update_model_field(new_individual, 'affected',  source_individual.affected)
    update_model_field(new_individual, 'display_name', source_individual.nickname or source_individual.indiv_id)
    #update_model_field(new_individual, 'notes',  source_individual.notes) <-- notes exist only in the new SeqrIndividual schema. other_notes was never really used
    update_model_field(new_individual, 'case_review_status',  source_individual.case_review_status)
    update_model_field(new_individual, 'case_review_status_accepted_for',  source_individual.case_review_status_accepted_for)
    update_model_field(new_individual, 'phenotips_eid',  source_individual.phenotips_id)
    update_model_field(new_individual, 'phenotips_data',  source_individual.phenotips_data)

    # transfer PhenoTips data
    phenotips_data_retrieved = False
    if connect_to_phenotips and new_project.is_phenotips_enabled:
        _retrieve_and_update_individual_phenotips_data(new_project, new_individual)
        phenotips_data_retrieved = True

    # transfer MME data
    if new_project.is_mme_enabled:
        mme_data_for_individual = list(
            settings.SEQR_ID_TO_MME_ID_MAP.find(
                {'seqr_id': new_individual.individual_id}
            ).sort(
                'insertion_date', pymongo.DESCENDING
            )
        )

        if mme_data_for_individual:
            submitted_data = mme_data_for_individual[0]['submitted_data']
            if submitted_data:
                new_individual.mme_submitted_data = json.dumps(submitted_data, default=json_util.default)
                new_individual.mme_id = submitted_data['patient']['id']
                new_individual.save()

    return new_individual, created, phenotips_data_retrieved


def _retrieve_and_update_individual_phenotips_data(project, individual):
    """Retrieve and update the phenotips_data and phenotips_patient_id fields for the given Individual

    Args:
        project (Model): Project model
        individual (Model): Individual model
    """
    try:
        latest_phenotips_json = phenotips_api.get_patient_data(
            project,
            individual.phenotips_eid,
            is_external_id=True
        )

    except phenotips_api.PhenotipsException as e:
        print("Couldn't retrieve latest data from phenotips for %s: %s" % (individual, e))
        return

    _update_individual_phenotips_data(individual, latest_phenotips_json)


def get_or_create_sample(source_individual, new_individual, sample_type):
    """Creates and returns a new Sample based on the provided models."""

    new_sample, created = SeqrSample.objects.get_or_create(
        sample_type=sample_type,
        individual=new_individual,
        sample_id=(source_individual.vcf_id or source_individual.indiv_id).strip(),
        deprecated_base_project=source_individual.family.project,
    )
    new_sample.created_date=new_individual.created_date
    new_sample.sample_status=source_individual.coverage_status
    new_sample.save()

    return new_sample, created


def get_or_create_dataset(new_sample, new_project, source_individual, source_file_path, analysis_type, loaded_date=None, genome_version=None):

    new_dataset, created = SeqrDataset.objects.get_or_create(
        analysis_type=analysis_type,
        source_file_path=source_file_path,
        project=new_project,
    )

    new_dataset.name = os.path.basename(source_file_path)
    num_samples = new_dataset.samples.count()
    new_dataset.description = "%s %s sample" % (num_samples, new_sample.sample_type)
    if num_samples > 1:
        new_dataset.description += "s"

    # set name = vcf file path
    # set description = "WES callset with x samples"

    new_dataset.created_date = new_sample.individual.family.project.created_date
    if genome_version is not None:
        new_dataset.genome_version = genome_version
    new_dataset.save()

    if source_individual.is_loaded():
        new_dataset.is_loaded = True
        if loaded_date is not None:
            new_dataset.loaded_date = loaded_date
        elif not new_dataset.loaded_date:
            new_dataset.loaded_date = look_up_individual_loaded_date(source_individual)
        new_dataset.save()

    new_dataset.samples.add(new_sample)

    #if created:
        # SampleBatch permissions - handled same way as for gene lists, except - since SampleBatch
        # currently can't be shared with more than one project, allow SampleBatch metadata to be
        # edited by users with project CAN_EDIT permissions
    #    assign_perm(user_or_group=new_project.can_edit_group, perm=CAN_EDIT, obj=new_sample_batch)
    #    assign_perm(user_or_group=new_project.can_view_group, perm=CAN_VIEW, obj=new_sample_batch)

    return new_dataset, created


def date_difference_in_days(date1, date2):
    delta = date1 - date2
    return abs(delta.days)


def get_or_create_earliest_dataset(current_dataset, new_sample, new_project, source_individual, analysis_type):

    created = False

    # if the individual doesn't have data loaded, just punt
    if not source_individual.is_loaded():
        return current_dataset, created


    # check if an early dataset already exists for this sample
    matching_datasets = new_sample.dataset_set.filter(
        analysis_type=analysis_type,
        source_file_path='unknown-previous-callset-path',
        project=new_project)
    
    if matching_datasets:
        return matching_datasets[0], created

    # look up if an earlier dataset exists
    earliest_loaded_date = look_up_individual_loaded_date(source_individual, earliest_loaded_date=True)
    if earliest_loaded_date is None:
        # no earlier dataset found
        return current_dataset, created
        
    # if earliest_loaded_date is within ~ 1 month of current_dataset loaded date
    if date_difference_in_days(earliest_loaded_date, current_dataset.loaded_date) <= 25:
        logger.info("earliest found loaded-date is within %d days of the current loaded dataset" % (date_difference_in_days(earliest_loaded_date, current_dataset.loaded_date),))
        return current_dataset, created

    # if there's another sample in this project that had data loaded within 20 days of this one, reuse that dataset
    for existing_dataset_record in SeqrDataset.objects.filter(project=new_project, analysis_type=analysis_type):
        if existing_dataset_record.loaded_date and date_difference_in_days(earliest_loaded_date, existing_dataset_record.loaded_date) <= 25:
            logger.info("Updated earliest dataset record for sample %s %s: %s" % (new_project, new_sample, existing_dataset_record.loaded_date))
            existing_dataset_record.samples.add(new_sample)
            return existing_dataset_record, created

    # else create a new dataset
    earliest_dataset, created = SeqrDataset.objects.get_or_create(
        analysis_type=analysis_type,
        source_file_path='unknown-previous-callset-path',
        project=new_project,
        loaded_date=earliest_loaded_date,
        is_loaded=False,
    )
    earliest_dataset.created_date = new_sample.individual.family.project.created_date
    earliest_dataset.save()

    logger.info("Created new earliest dataset record for sample %s %s: %s" % (new_project, new_sample, earliest_loaded_date))

    earliest_dataset.samples.add(new_sample)

    #if created:
    # SampleBatch permissions - handled same way as for gene lists, except - since SampleBatch
    # currently can't be shared with more than one project, allow SampleBatch metadata to be
    # edited by users with project CAN_EDIT permissions
    #    assign_perm(user_or_group=new_project.can_edit_group, perm=CAN_EDIT, obj=new_sample_batch)
    #    assign_perm(user_or_group=new_project.can_view_group, perm=CAN_VIEW, obj=new_sample_batch)

    return earliest_dataset, created


def get_or_create_variant_tag_type(source_variant_tag_type, new_project):

    new_variant_tag_type, created = SeqrVariantTagType.objects.get_or_create(
        project=new_project,
        name=source_variant_tag_type.tag,
    )

    if created:
        print("=== created variant tag type: " + str(new_variant_tag_type))

    if source_variant_tag_type.seqr_variant_tag_type != new_variant_tag_type:
        source_variant_tag_type.seqr_variant_tag_type = new_variant_tag_type
        source_variant_tag_type.save()

    new_variant_tag_type.description = source_variant_tag_type.title
    new_variant_tag_type.color = source_variant_tag_type.color
    new_variant_tag_type.order = source_variant_tag_type.order
    new_variant_tag_type.category = source_variant_tag_type.category
    new_variant_tag_type.is_built_in = (source_variant_tag_type.order is not None)
    new_variant_tag_type.save()

    return new_variant_tag_type, created


def get_or_create_variant_tag(source_variant_tag, new_project, new_family, new_variant_tag_type):
    new_saved_variant, created = SeqrSavedVariant.objects.get_or_create(
        xpos_start=source_variant_tag.xpos,
        xpos_end=source_variant_tag.xpos + len(source_variant_tag.ref) - 1,
        ref=source_variant_tag.ref,
        alt=source_variant_tag.alt,
        family=new_family,
        project=new_project,
    )
    if not new_saved_variant.saved_variant_json:
        _set_saved_variant_json(new_saved_variant, source_variant_tag, new_family)

    new_variant_tag, created = SeqrVariantTag.objects.get_or_create(
        saved_variant=new_saved_variant,
        variant_tag_type=new_variant_tag_type,
    )
    if created:
        print("=== created variant tag: " + str(new_variant_tag))

    if source_variant_tag.seqr_variant_tag != new_variant_tag:
        source_variant_tag.seqr_variant_tag = new_variant_tag
        source_variant_tag.save()

    new_variant_tag.search_parameters = source_variant_tag.search_url
    new_variant_tag.created_by = source_variant_tag.user
    new_variant_tag.save(last_modified_date=source_variant_tag.date_saved)

    return new_variant_tag, created


def get_or_create_variant_functional_data(source_variant_functional_data, new_project, new_family):
    new_saved_variant, created = SeqrSavedVariant.objects.get_or_create(
        xpos_start=source_variant_functional_data.xpos,
        xpos_end=source_variant_functional_data.xpos + len(source_variant_functional_data.ref) - 1,
        ref=source_variant_functional_data.ref,
        alt=source_variant_functional_data.alt,
        family=new_family,
        project=new_project,
    )
    if not new_saved_variant.saved_variant_json:
        _set_saved_variant_json(new_saved_variant, source_variant_functional_data, new_family)

    new_variant_functional_data, created = SeqrVariantFunctionalData.objects.get_or_create(
        saved_variant=new_saved_variant,
        functional_data_tag=source_variant_functional_data.functional_data_tag,
    )
    if created:
        print("=== created variant functional data: " + str(new_variant_functional_data))

    new_variant_functional_data.search_parameters = source_variant_functional_data.search_url
    new_variant_functional_data.created_by = source_variant_functional_data.user
    new_variant_functional_data.metadata = source_variant_functional_data.metadata
    new_variant_functional_data.save(last_modified_date=source_variant_functional_data.date_saved)

    return new_variant_functional_data, created


def get_or_create_variant_note(source_variant_note, new_project, new_family):
    new_saved_variant, created = SeqrSavedVariant.objects.get_or_create(
        xpos_start=source_variant_note.xpos,
        xpos_end=source_variant_note.xpos + len(source_variant_note.ref) - 1,
        ref=source_variant_note.ref,
        alt=source_variant_note.alt,
        family=new_family,
        project=new_project,
    )
    if not new_saved_variant.saved_variant_json:
        _set_saved_variant_json(new_saved_variant, source_variant_note, new_family)

    new_variant_note, created = SeqrVariantNote.objects.get_or_create(
        created_by=source_variant_note.user,
        saved_variant=new_saved_variant,
        note=source_variant_note.note,
    )

    if created:
        print("=== created variant note: " + str(new_variant_note))

    if source_variant_note.seqr_variant_note != new_variant_note:
        source_variant_note.seqr_variant_note = new_variant_note
        source_variant_note.save()

<<<<<<< HEAD
=======
    new_variant_note.xpos_end = source_variant_note.xpos + len(source_variant_note.ref) - 1
    new_variant_note.note = source_variant_note.note
    new_variant_note.submit_to_clinvar = source_variant_note.submit_to_clinvar
>>>>>>> cb537beb
    new_variant_note.search_parameters = source_variant_note.search_url
    new_variant_note.submit_to_clinvar = source_variant_note.submit_to_clinvar or False
    new_variant_note.save(last_modified_date=source_variant_note.date_saved)

    return new_variant_note, created


def _set_saved_variant_json(new_saved_variant, source_variant_tag_or_note, new_family):
    if new_family is None:
        return

    project_id = new_family.project.deprecated_project_id
    project = Project.objects.get(project_id=project_id)
    try:
        variant_info = get_datastore(project).get_single_variant(
            project_id,
            new_family.family_id,
            source_variant_tag_or_note.xpos,
            source_variant_tag_or_note.ref,
            source_variant_tag_or_note.alt)
    except Exception as e:
        logger.error("Unable to retrieve variant annotations for %s %s: %s" % (
            new_family, source_variant_tag_or_note, e))
        return

    if variant_info:
        add_extra_info_to_variants_project(get_reference(), project, [variant_info], add_populations=True)
        variant_json = variant_info.toJSON()

        new_saved_variant.saved_variant_json = json.dumps(variant_json)
        new_saved_variant.save()


def look_up_individual_loaded_date(source_individual, earliest_loaded_date=False):
    """Retrieve the data-loaded time for the given individual"""

    # decode data loaded time
    loaded_date = None
    try:
        datastore = get_datastore(source_individual.project)

        family_id = source_individual.family.family_id
        project_id = source_individual.project.project_id
        if earliest_loaded_date:
            project_id += "_previous1" # add suffix

        family_collection = datastore._get_family_collection(project_id, family_id)
        if not family_collection:
            #logger.error("mongodb family collection not found for %s %s" % (project_id, family_id))
            return loaded_date

        record = family_collection.find_one()
        if record:
            loaded_date = record['_id'].generation_time
            # logger.info("%s data-loaded date: %s" % (project_id, loaded_date))
        else:
            family_info_record = datastore._get_family_info(project_id, family_id)
            loaded_date = family_info_record['_id'].generation_time

    except Exception as e:
        logger.error('Unable to look up loaded_date for %s' % (source_individual,))
        logger.error(e)

    return loaded_date


def get_seqr_project_from_base_project(base_project):
    seqr_projects = SeqrProject.objects.filter(deprecated_project_id = base_project.project_id)
    if len(seqr_projects) == 1:
        return seqr_projects[0]

    return None


def get_seqr_family_from_base_family(base_family):
    seqr_families = SeqrFamily.objects.filter(family_id=base_family.family_id, project__deprecated_project_id=base_family.project.project_id)
    if len(seqr_families) == 1:
        return seqr_families[0]

    return None


def get_seqr_individual_from_base_individual(base_individual):
    seqr_individual = SeqrIndividual.objects.filter(
        individual_id=base_individual.indiv_id,
        family__family_id=base_individual.family.family_id,
        family__project__deprecated_project_id=base_individual.family.project.project_id
    )
    if len(seqr_individual) == 1:
        return seqr_individual[0]

    return None<|MERGE_RESOLUTION|>--- conflicted
+++ resolved
@@ -878,12 +878,6 @@
         source_variant_note.seqr_variant_note = new_variant_note
         source_variant_note.save()
 
-<<<<<<< HEAD
-=======
-    new_variant_note.xpos_end = source_variant_note.xpos + len(source_variant_note.ref) - 1
-    new_variant_note.note = source_variant_note.note
-    new_variant_note.submit_to_clinvar = source_variant_note.submit_to_clinvar
->>>>>>> cb537beb
     new_variant_note.search_parameters = source_variant_note.search_url
     new_variant_note.submit_to_clinvar = source_variant_note.submit_to_clinvar or False
     new_variant_note.save(last_modified_date=source_variant_note.date_saved)
