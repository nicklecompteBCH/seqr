from abc import abstractmethod
import uuid
import json
import random

from django.contrib.auth.models import User, Group
from django.contrib.postgres.fields import JSONField, ArrayField
from django.db import models
from django.db.models import options
from django.utils import timezone
from django.utils.text import slugify as __slugify

from guardian.shortcuts import assign_perm

from seqr.utils.xpos_utils import get_chrom_pos
from reference_data.models import GENOME_VERSION_GRCh37, GENOME_VERSION_CHOICES
from django.conf import settings

#  Allow adding the custom json_fields and internal_json_fields to the model Meta
# (from https://stackoverflow.com/questions/1088431/adding-attributes-into-django-models-meta-class)
options.DEFAULT_NAMES = options.DEFAULT_NAMES + ('json_fields', 'internal_json_fields',)

CAN_VIEW = 'can_view'
CAN_EDIT = 'can_edit'
IS_OWNER = 'is_owner'

_SEQR_OBJECT_PERMISSIONS = (
    (CAN_VIEW, CAN_VIEW),
    (CAN_EDIT, CAN_EDIT),
    (IS_OWNER, IS_OWNER),
)


def _slugify(text):
    # using _ instead of - makes ids easier to select, and use without quotes in a wider set of contexts
    return __slugify(text).replace('-', '_')


class ModelWithGUID(models.Model):
    MAX_GUID_SIZE = 30

    guid = models.CharField(max_length=MAX_GUID_SIZE, db_index=True, unique=True)

    created_date = models.DateTimeField(default=timezone.now, db_index=True)
    created_by = models.ForeignKey(User, null=True, blank=True, related_name='+', on_delete=models.SET_NULL)

    # used for optimistic concurrent write protection (to detect concurrent changes)
    last_modified_date = models.DateTimeField(null=True, blank=True,  db_index=True)

    class Meta:
        abstract = True

        json_fields = []
        internal_json_fields = []

    @abstractmethod
    def _compute_guid(self):
        """Returns a human-readable label (aka. slug) for this object with only alphanumeric
        chars, '-' and '_'. This label doesn't need to be globally unique by itself, but should not
        be null or blank, and should be globally unique when paired with this object's created-time
        in seconds.
        """

    def __unicode__(self):
        return self.guid

    def json(self):
        """Utility method that returns a json {field-name: value-as-string} mapping for all fields."""
        return {k: v for k, v in self.__dict__.items() if not k.startswith('_')}

    def save(self, *args, **kwargs):
        """Create a GUID at object creation time."""

        being_created = not self.pk
        current_time = timezone.now()

        # allows for overriding last_modified_date during save, but this should only be used for migrations
        self.last_modified_date = kwargs.pop('last_modified_date', current_time)

        if not being_created:
            super(ModelWithGUID, self).save(*args, **kwargs)
        else:
            # do an initial save to generate the self.pk id which is then used when computing self._compute_guid()
            # Temporarily set guid to a randint to avoid a brief window when guid="". Otherwise guid uniqueness errors
            # can occur if 2 objects are being created simultaneously and both attempt to save without setting guid.
            temp_guid = str(random.randint(10**10, 10**11))
            self.guid = kwargs.pop('guid', temp_guid)
            self.created_date = current_time
            super(ModelWithGUID, self).save(*args, **kwargs)

            self.guid = self._compute_guid()[:ModelWithGUID.MAX_GUID_SIZE]
            super(ModelWithGUID, self).save()


class Project(ModelWithGUID):
    DISEASE_AREA = [(da.lower().replace(" ", "_"), da) for da in (
        "Blood", "Cardio", "Kidney", "Muscle", "Neurodev", "Orphan Disease", "Retinal")
    ]

    name = models.TextField()  # human-readable project name
    description = models.TextField(null=True, blank=True)

    # user groups that allow Project permissions to be extended to other objects as long as
    # the user remains is in one of these groups.
    owners_group = models.ForeignKey(Group, related_name='+', on_delete=models.PROTECT)
    can_edit_group = models.ForeignKey(Group, related_name='+', on_delete=models.PROTECT)
    can_view_group = models.ForeignKey(Group, related_name='+', on_delete=models.PROTECT)

    genome_version = models.CharField(max_length=5, choices=GENOME_VERSION_CHOICES, default=GENOME_VERSION_GRCh37)

    is_phenotips_enabled = models.BooleanField(default=False)
    phenotips_user_id = models.CharField(max_length=100, null=True, blank=True, db_index=True)

    is_mme_enabled = models.BooleanField(default=True)
    mme_primary_data_owner = models.TextField(null=True, blank=True, default=settings.MME_DEFAULT_CONTACT_NAME)
    mme_contact_url = models.TextField(null=True, blank=True, default=settings.MME_DEFAULT_CONTACT_HREF)
    mme_contact_institution = models.TextField(null=True, blank=True, default=settings.MME_DEFAULT_CONTACT_INSTITUTION)

    is_functional_data_enabled = models.BooleanField(default=False)
    disease_area = models.CharField(max_length=20, null=True, blank=True, choices=DISEASE_AREA)

    disable_staff_access = models.BooleanField(default=False)

    last_accessed_date = models.DateTimeField(null=True, blank=True, db_index=True)

    # legacy
    custom_reference_populations = models.ManyToManyField('base.ReferencePopulation', blank=True, related_name='+')
    deprecated_project_id = models.TextField(default="", blank=True, db_index=True)  # replace with model's 'id' field
    has_new_search = models.BooleanField(default=False)

    def __unicode__(self):
        return self.name.strip()

    def _compute_guid(self):
        label = (self.name or self.deprecated_project_id).strip()
        return 'R%04d_%s' % (self.id, _slugify(str(label)))

    def save(self, *args, **kwargs):
        """Override the save method and create user permissions groups + add the created_by user.

        This could be done with signals, but seems cleaner to do it this way.
        """
        being_created = not self.pk

        if being_created:
            # create user groups
            self.owners_group = Group.objects.create(name="%s_%s_%s" % (_slugify(self.name.strip())[:30], 'owners', uuid.uuid4()))
            self.can_edit_group = Group.objects.create(name="%s_%s_%s" % (_slugify(self.name.strip())[:30], 'can_edit', uuid.uuid4()))
            self.can_view_group = Group.objects.create(name="%s_%s_%s" % (_slugify(self.name.strip())[:30], 'can_view', uuid.uuid4()))

        super(Project, self).save(*args, **kwargs)

        if being_created:
            assign_perm(user_or_group=self.owners_group, perm=IS_OWNER, obj=self)
            assign_perm(user_or_group=self.owners_group, perm=CAN_EDIT, obj=self)
            assign_perm(user_or_group=self.owners_group, perm=CAN_VIEW, obj=self)

            assign_perm(user_or_group=self.can_edit_group, perm=CAN_EDIT, obj=self)
            assign_perm(user_or_group=self.can_edit_group, perm=CAN_VIEW, obj=self)

            assign_perm(user_or_group=self.can_view_group, perm=CAN_VIEW, obj=self)

            # add the user that created this Project to all permissions groups
            user = self.created_by
            if user and not user.is_staff:  # staff have access to all resources anyway
                user.groups.add(self.owners_group, self.can_edit_group, self.can_view_group)

    def delete(self, *args, **kwargs):
        """Override the delete method to also delete the project-specific user groups"""

        super(Project, self).delete(*args, **kwargs)

        self.owners_group.delete()
        self.can_edit_group.delete()
        self.can_view_group.delete()

    class Meta:
        permissions = _SEQR_OBJECT_PERMISSIONS

        json_fields = [
            'name', 'description', 'created_date', 'last_modified_date', 'genome_version', 'is_phenotips_enabled',
            'phenotips_user_id', 'deprecated_project_id', 'last_accessed_date', 'has_new_search',
            'is_mme_enabled', 'mme_primary_data_owner', 'guid'
        ]


class ProjectCategory(ModelWithGUID):
    projects = models.ManyToManyField('Project')
    name = models.TextField(db_index=True)  # human-readable category name
    # color = models.CharField(max_length=20, default="#1f78b4")

    def __unicode__(self):
        return self.name.strip()

    def _compute_guid(self):
        return 'PC%06d_%s' % (self.id, _slugify(str(self)))


class Family(ModelWithGUID):
    ANALYSIS_STATUS_ANALYSIS_IN_PROGRESS='I'
    ANALYSIS_STATUS_WAITING_FOR_DATA='Q'
    ANALYSIS_STATUS_CHOICES = (
        ('S', 'Solved'),
        ('S_kgfp', 'Solved - known gene for phenotype'),
        ('S_kgdp', 'Solved - gene linked to different phenotype'),
        ('S_ng', 'Solved - novel gene'),
        ('Sc_kgfp', 'Strong candidate - known gene for phenotype'),
        ('Sc_kgdp', 'Strong candidate - gene linked to different phenotype'),
        ('Sc_ng', 'Strong candidate - novel gene'),
        ('Rcpc', 'Reviewed, currently pursuing candidates'),
        ('Rncc', 'Reviewed, no clear candidate'),
        ('I', 'Analysis in Progress'),
        ('Q', 'Waiting for data'),
    )

    CAUSAL_INHERITANCE_MODE_CHOICES = (
        ('r', 'recessive'),    # the actual inheritance model (the one in phenotips is the external inheritance model)
        ('u', 'unknown'),
        ('d', 'dominant'),
        ('x', 'x-linked recessive'),
        ('n', 'de novo'),


    )

    project = models.ForeignKey('Project', on_delete=models.PROTECT)

    # WARNING: family_id is unique within a project, but not necessarily unique globally.
    family_id = models.CharField(db_index=True, max_length=100)
    display_name = models.CharField(db_index=True, max_length=100, null=True, blank=True)  # human-readable name

    description = models.TextField(null=True, blank=True)

    pedigree_image = models.ImageField(null=True, blank=True, upload_to='pedigree_images')

    analysis_notes = models.TextField(null=True, blank=True)
    analysis_summary = models.TextField(null=True, blank=True)

    causal_inheritance_mode = models.CharField(max_length=20, default='u', choices=CAUSAL_INHERITANCE_MODE_CHOICES)

    coded_phenotype = models.TextField(null=True, blank=True)
    post_discovery_omim_number = models.TextField(null=True, blank=True)
    pubmed_ids = ArrayField(models.TextField(), default=list())

    analysis_status = models.CharField(
        max_length=10,
        choices=[(s[0], s[1][0]) for s in ANALYSIS_STATUS_CHOICES],
        default="Q"
    )

    internal_analysis_status = models.CharField(
        max_length=10,
        choices=[(s[0], s[1][0]) for s in ANALYSIS_STATUS_CHOICES],
        null=True,
        blank=True
    )

    internal_case_review_notes = models.TextField(null=True, blank=True)
    internal_case_review_summary = models.TextField(null=True, blank=True)

    def __unicode__(self):
        return self.family_id.strip()

    def _compute_guid(self):
        return 'F%06d_%s' % (self.id, _slugify(str(self)))

    class Meta:
        unique_together = ('project', 'family_id')

        json_fields = [
            'guid', 'family_id', 'display_name', 'description', 'analysis_notes', 'analysis_summary',
            'causal_inheritance_mode', 'analysis_status', 'pedigree_image', 'created_date', 'coded_phenotype',
            'post_discovery_omim_number', 'pubmed_ids'
        ]
        internal_json_fields = [
            'internal_analysis_status', 'internal_case_review_notes', 'internal_case_review_summary'
        ]


# TODO should be an ArrayField directly on family once family fields have audit trail
class FamilyAnalysedBy(ModelWithGUID):
    family = models.ForeignKey(Family)

    def __unicode__(self):
        return '{}_{}'.format(self.family.guid, self.created_by)

    def _compute_guid(self):
        return 'FAB%06d_%s' % (self.id, _slugify(str(self)))

    class Meta:
        json_fields = ['last_modified_date', 'created_by']


class Individual(ModelWithGUID):
    SEX_MALE = 'M'
    SEX_CHOICES = (
        (SEX_MALE, 'Male'),
        ('F', 'Female'),
        ('U', 'Unknown'),
    )

    AFFECTED_STATUS_AFFECTED = 'A'
    AFFECTED_STATUS_UNAFFECTED = 'N'
    AFFECTED_STATUS_UNKNOWN = 'U'
    AFFECTED_STATUS_CHOICES = (
        (AFFECTED_STATUS_AFFECTED, 'Affected'),
        (AFFECTED_STATUS_UNAFFECTED, 'Unaffected'),
        (AFFECTED_STATUS_UNKNOWN, 'Unknown'),
    )

    CASE_REVIEW_STATUS_IN_REVIEW = "I"
    CASE_REVIEW_STATUS_CHOICES = (
        ('I', 'In Review'),
        ('U', 'Uncertain'),
        ('A', 'Accepted'),
        ('R', 'Not Accepted'),
        ('Q', 'More Info Needed'),
        ('P', 'Pending Results and Records'),
        ('N', 'NMI Review'),
        ('W', 'Waitlist'),
    )

    SEX_LOOKUP = dict(SEX_CHOICES)
    AFFECTED_STATUS_LOOKUP = dict(AFFECTED_STATUS_CHOICES)
    CASE_REVIEW_STATUS_LOOKUP = dict(CASE_REVIEW_STATUS_CHOICES)
    CASE_REVIEW_STATUS_REVERSE_LOOKUP = {name.lower(): key for key, name in CASE_REVIEW_STATUS_CHOICES}

    family = models.ForeignKey(Family, on_delete=models.PROTECT)

    # WARNING: individual_id is unique within a family, but not necessarily unique globally
    individual_id = models.TextField(db_index=True)

    mother = models.ForeignKey('seqr.Individual', null=True, on_delete=models.SET_NULL, related_name='maternal_children')
    father = models.ForeignKey('seqr.Individual', null=True, on_delete=models.SET_NULL, related_name='paternal_children')

    sex = models.CharField(max_length=1, choices=SEX_CHOICES, default='U')
    affected = models.CharField(max_length=1, choices=AFFECTED_STATUS_CHOICES, default=AFFECTED_STATUS_UNKNOWN)

    # TODO once sample and individual ids are fully decoupled no reason to maintain this field
    display_name = models.TextField(default="", blank=True)

    notes = models.TextField(blank=True, null=True)

    case_review_status = models.CharField(max_length=2, choices=CASE_REVIEW_STATUS_CHOICES, default=CASE_REVIEW_STATUS_IN_REVIEW)
    case_review_status_last_modified_date = models.DateTimeField(null=True, blank=True, db_index=True)
    case_review_status_last_modified_by = models.ForeignKey(User, null=True, blank=True, related_name='+', on_delete=models.SET_NULL)
    case_review_discussion = models.TextField(null=True, blank=True)

    phenotips_patient_id = models.CharField(max_length=30, null=True, blank=True, db_index=True)    # PhenoTips internal id
    phenotips_eid = models.CharField(max_length=165, null=True, blank=True)  # PhenoTips external id
    phenotips_data = models.TextField(null=True, blank=True)

    mme_id = models.CharField(max_length=50, null=True, blank=True)
    mme_submitted_data = JSONField(null=True)
    mme_submitted_date = models.DateTimeField(null=True)
    mme_deleted_date = models.DateTimeField(null=True)
    mme_deleted_by = models.ForeignKey(User, null=True, on_delete=models.SET_NULL)

    def __unicode__(self):
        return self.individual_id.strip()

    def _compute_guid(self):
        return 'I%07d_%s' % (self.id, _slugify(str(self)))

    class Meta:
        unique_together = ('family', 'individual_id')

        json_fields = [
            'guid', 'individual_id', 'father', 'mother', 'sex', 'affected', 'display_name', 'notes',
            'phenotips_patient_id', 'phenotips_data', 'created_date', 'last_modified_date', 'mme_submitted_date',
            'mme_deleted_date',
        ]
        internal_json_fields = [
            'case_review_status', 'case_review_discussion',
            'case_review_status_last_modified_date', 'case_review_status_last_modified_by',
        ]


class UploadedFileForFamily(models.Model):
    family = models.ForeignKey(Family, on_delete=models.PROTECT)
    name = models.TextField()
    uploaded_file = models.FileField(upload_to="uploaded_family_files", max_length=200)
    uploaded_by = models.ForeignKey(User, null=True, on_delete=models.SET_NULL)
    uploaded_date = models.DateTimeField(null=True, blank=True)


class UploadedFileForIndividual(models.Model):
    individual = models.ForeignKey(Individual, on_delete=models.PROTECT)
    name = models.TextField()
    uploaded_file = models.FileField(upload_to="uploaded_individual_files", max_length=200)
    uploaded_by = models.ForeignKey(User, null=True, on_delete=models.SET_NULL)
    uploaded_date = models.DateTimeField(null=True, blank=True)


class ProjectLastAccessedDate(models.Model):
    """Used to provide a user-specific 'last_accessed' column in the project table"""
    user = models.ForeignKey(User, on_delete=models.CASCADE)
    project = models.ForeignKey(Project, on_delete=models.CASCADE)
    last_accessed_date = models.DateTimeField(auto_now=True, db_index=True)


class Sample(ModelWithGUID):
    """This model represents a single data type (eg. Read Alignments, Variant Calls, or SV Calls) that's generated from
    a single biological sample (eg. WES, WGS, RNA, Array).

    It stores metadata on both the dataset (fields: dataset_type, dataset_file_path, loaded_date, etc.) and the
    underlying sample (fields: sample_type)

    A sample can have be used to generate multiple types of analysis results, depending on the
    sample type. For example, an exome, genome or rna sample can be used to generate an aligned bam,
    a variant callset, CNV callset, etc., and an rna sample can also yield ASE, and splice junction
    data.

    For now, all meta-data on these analysis results is stored in the sample record, but
    if versioning is needed for analysis results, it'll be necessary to create a separate table
    for each analysis type, where records have a many(analysis-versions)-to-one(sample) relationship with this table.
    """

    SAMPLE_TYPE_WES = 'WES'
    SAMPLE_TYPE_WGS = 'WGS'
    SAMPLE_TYPE_RNA = 'RNA'
    SAMPLE_TYPE_ARRAY = 'ARRAY'
    SAMPLE_TYPE_CHOICES = (
        (SAMPLE_TYPE_WES, 'Exome'),
        (SAMPLE_TYPE_WGS, 'Whole Genome'),
        (SAMPLE_TYPE_RNA, 'RNA'),
        (SAMPLE_TYPE_ARRAY, 'ARRAY'),
        # ('ILLUMINA_INFINIUM_250K', ),
    )

    DATASET_TYPE_READ_ALIGNMENTS = 'ALIGN'
    DATASET_TYPE_VARIANT_CALLS = 'VARIANTS'
    DATASET_TYPE_SV_CALLS = 'SV'
    DATASET_TYPE_BREAKPOINTS = 'BREAK'
    DATASET_TYPE_SPLICE_JUNCTIONS = 'SPLICE'
    DATASET_TYPE_ASE = 'ASE'
    DATASET_TYPE_CHOICES = (
        (DATASET_TYPE_READ_ALIGNMENTS, 'Alignment'),
        (DATASET_TYPE_VARIANT_CALLS, 'Variant Calls'),
        (DATASET_TYPE_SV_CALLS, 'SV Calls'),
        (DATASET_TYPE_BREAKPOINTS, 'Breakpoints'),
        (DATASET_TYPE_SPLICE_JUNCTIONS, 'Splice Junction Calls'),
        (DATASET_TYPE_ASE, 'Allele Specific Expression'),
    )

    SAMPLE_STATUS_IN_SEQUENCING = 'seq'
    SAMPLE_STATUS_COMPLETED_SEQUENCING = 'seq_done'
    SAMPLE_STATUS_SEQUENCING_FAILED = 'seq_fail_1'
    SAMPLE_STATUS_LOADING = 'loading'
    SAMPLE_STATUS_LOADED = 'loaded'

    SAMPLE_STATUS_CHOICES = (
        (SAMPLE_STATUS_IN_SEQUENCING, 'In Sequencing'),
        (SAMPLE_STATUS_COMPLETED_SEQUENCING, 'Completed Sequencing'),
        (SAMPLE_STATUS_SEQUENCING_FAILED, 'Failed Sequencing - Abandoned'),
        (SAMPLE_STATUS_LOADING, 'Loading'),
        (SAMPLE_STATUS_LOADED, 'Loaded'),
    )

    individual = models.ForeignKey('Individual', on_delete=models.PROTECT, null=True)

    sample_type = models.CharField(max_length=20, choices=SAMPLE_TYPE_CHOICES, null=True, blank=True)
    dataset_type = models.CharField(max_length=20, choices=DATASET_TYPE_CHOICES, null=True, blank=True)

    # The sample's id in the underlying dataset (eg. the VCF Id for variant callsets).
    sample_id = models.TextField(db_index=True)

    # only set for data stored in elasticsearch
    elasticsearch_index = models.TextField(null=True, blank=True, db_index=True)

    # source file
    dataset_file_path = models.TextField(db_index=True, null=True, blank=True)

    # sample status
    sample_status = models.CharField(max_length=20, choices=SAMPLE_STATUS_CHOICES, null=True, blank=True, db_index=True)
    loaded_date = models.DateTimeField(null=True, blank=True)

    #funding_source = models.CharField(max_length=20, null=True)
    #is_external_data = models.BooleanField(default=False)

    def __unicode__(self):
        return self.sample_id.strip()

    def _compute_guid(self):
        return 'S%010d_%s' % (self.id, _slugify(str(self)))

    class Meta:
       json_fields = [
           'guid', 'created_date', 'sample_type', 'dataset_type', 'sample_id', 'elasticsearch_index',
           'dataset_file_path', 'sample_status', 'loaded_date',
       ]


# TODO AliasFields work for lookups, but save/update doesn't work?
class AliasField(models.Field):
    def contribute_to_class(self, cls, name, private_only=False):
        super(AliasField, self).contribute_to_class(cls, name, private_only=True)
        setattr(cls, name, self)

    def __get__(self, instance, instance_type=None):
        return getattr(instance, self.db_column)


#class SampleBatch(ModelWithGUID):
#    """Represents a set of biological samples that were processed together."""
#
#    notes = models.TextField(null=True, blank=True)
#
#    def __unicode__(self):
#        return self.name.strip()
#
#    def _compute_guid(self):
#        return 'D%05d_%s' % (self.id, _slugify(str(self)))


class SavedVariant(ModelWithGUID):
    xpos_start = models.BigIntegerField()
    xpos_end = models.BigIntegerField(null=True)
    xpos = AliasField(db_column="xpos_start")
    ref = models.TextField()
    alt = models.TextField()

    # Cache genotypes and annotations for the variant as gene id and consequence - in case the dataset gets deleted, etc.
    saved_variant_json = models.TextField(null=True, blank=True)

    project = models.ForeignKey('Project')
    family = models.ForeignKey('Family', null=True, blank=True, on_delete=models.SET_NULL)

    def __unicode__(self):
        chrom, pos = get_chrom_pos(self.xpos_start)
        return "%s:%s-%s:%s" % (chrom, pos, self.project.guid, self.family.guid if self.family else '')

    def _compute_guid(self):
        return 'SV%07d_%s' % (self.id, _slugify(str(self)))

    class Meta:
        index_together = ('xpos_start', 'ref', 'alt', 'project')

        unique_together = ('xpos_start', 'xpos_end', 'ref', 'alt', 'project', 'family')

        json_fields = ['guid', 'xpos', 'ref', 'alt']


class VariantTagType(ModelWithGUID):
    """
    Previous color choices:
        '#1f78b4',
        '#a6cee3',
        '#b2df8a',
        '#33a02c',
        '#fdbf6f',
        '#ff7f00',
        '#ff0000',
        '#cab2d6',
        '#6a3d9a',
        '#8F754F',
        '#383838',
    """
    project = models.ForeignKey('Project', null=True, on_delete=models.CASCADE)

    name = models.TextField()
    category = models.TextField(null=True, blank=True)
    description = models.TextField(null=True, blank=True)
    color = models.CharField(max_length=20, default="#1f78b4")
    order = models.FloatField(null=True)
    is_built_in = models.BooleanField(default=False)  # built-in tags (eg. "Pathogenic") can't be modified by users through the UI

    def __unicode__(self):
        return self.name.strip()

    def _compute_guid(self):
        return 'VTT%05d_%s' % (self.id, _slugify(str(self)))

    class Meta:
        unique_together = ('project', 'name', 'color')


class VariantTag(ModelWithGUID):
    saved_variant = models.ForeignKey('SavedVariant', on_delete=models.CASCADE, null=True)
    variant_tag_type = models.ForeignKey('VariantTagType', on_delete=models.CASCADE)

    # context in which a variant tag was saved
    search_hash = models.CharField(max_length=50, null=True)
    #  TODO deprecate and migrate to search_hash
    search_parameters = models.TextField(null=True, blank=True)  # aka. search url

    def __unicode__(self):
        return "%s:%s" % (str(self.saved_variant), self.variant_tag_type.name)

    def _compute_guid(self):
        return 'VT%07d_%s' % (self.id, _slugify(str(self)))

    class Meta:
        unique_together = ('variant_tag_type', 'saved_variant')

        json_fields = ['guid', 'search_parameters', 'search_hash', 'last_modified_date', 'created_by']


class VariantNote(ModelWithGUID):
    saved_variant = models.ForeignKey('SavedVariant', on_delete=models.CASCADE, null=True)
    note = models.TextField(null=True, blank=True)
    submit_to_clinvar = models.BooleanField(default=False)

    # these are for context
    search_hash = models.CharField(max_length=50, null=True)
    #  TODO deprecate and migrate to search_hash
    search_parameters = models.TextField(null=True, blank=True)  # aka. search url

    def __unicode__(self):
        return "%s:%s" % (str(self.saved_variant), (self.note or "")[:20])

    def _compute_guid(self):
        return 'VN%07d_%s' % (self.id, _slugify(str(self)))

    class Meta:
        json_fields = ['guid', 'note', 'submit_to_clinvar', 'last_modified_date', 'created_by']


class VariantFunctionalData(ModelWithGUID):
    FUNCTIONAL_DATA_CHOICES = (
        ('Functional Data', (
            ('Biochemical Function', json.dumps({
                'description': 'Gene product performs a biochemical function shared with other known genes in the disease of interest, or consistent with the phenotype.',
                'color': '#311B92',
            })),
            ('Protein Interaction', json.dumps({
                'description': 'Gene product interacts with proteins previously implicated (genetically or biochemically) in the disease of interest.',
                'color': '#4A148C',
            })),
            ('Expression', json.dumps({
                'description': 'Gene is expressed in tissues relevant to the disease of interest and/or is altered in expression in patients who have the disease.',
                'color': '#7C4DFF',
            })),
            ('Patient Cells', json.dumps({
                'description': 'Gene and/or gene product function is demonstrably altered in patients carrying candidate mutations.',
                'color': '#B388FF',
            })),
            ('Non-patient cells', json.dumps({
                'description': 'Gene and/or gene product function is demonstrably altered in human cell culture models carrying candidate mutations.',
                'color': '#9575CD',
            })),
            ('Animal Model', json.dumps({
                'description': 'Non-human animal models with a similarly disrupted copy of the affected gene show a phenotype consistent with human disease state.',
                'color': '#AA00FF',
            })),
            ('Non-human cell culture model', json.dumps({
                'description': 'Non-human cell-culture models with a similarly disrupted copy of the affected gene show a phenotype consistent with human disease state.',
                'color': '#BA68C8',
            })),
            ('Rescue', json.dumps({
                'description': 'The cellular phenotype in patient-derived cells or engineered equivalents can be rescued by addition of the wild-type gene product.',
                'color': '#663399',
            })),
        )),
        ('Functional Scores', (
            ('Genome-wide Linkage', json.dumps({
                'metadata_title': 'LOD Score',
                'description': 'Max LOD score used in analysis to restrict where you looked for causal variants; provide best score available, whether it be a cumulative LOD score across multiple families or just the best family\'s LOD score.',
                'color': '#880E4F',
            })),
            ('Bonferroni corrected p-value', json.dumps({
                'metadata_title': 'P-value',
                'description': 'Bonferroni-corrected p-value for gene if association testing/burden testing/etc was used to identify the gene.',
                'color': '#E91E63',
            })),
            ('Kindreds w/ Overlapping SV & Similar Phenotype', json.dumps({
                'metadata_title': '#',
                'description': 'Number of kindreds (1+) previously reported/in databases as having structural variant overlapping the gene and a similar phenotype.',
                'color': '#FF5252',
            })),
        )),
        ('Additional Kindreds (Literature, MME)', (
             ('Additional Unrelated Kindreds w/ Causal Variants in Gene', json.dumps({
                'metadata_title': '# additional families',
                'description': 'Number of additional kindreds with causal variants in this gene (Any other kindreds from collaborators, MME, literature etc). Do not count your family in this total.',
                'color': '#D84315',
             })),
         )),
    )

    saved_variant = models.ForeignKey('SavedVariant', on_delete=models.CASCADE, null=True)
    functional_data_tag = models.TextField(choices=FUNCTIONAL_DATA_CHOICES)
    metadata = models.TextField(null=True)

    search_hash = models.CharField(max_length=50, null=True)
    #  TODO deprecate and migrate to search_hash
    search_parameters = models.TextField(null=True, blank=True)

    def __unicode__(self):
        return "%s:%s" % (str(self.saved_variant), self.functional_data_tag)

    def _compute_guid(self):
        return 'VFD%07d_%s' % (self.id, _slugify(str(self)))

    class Meta:
        unique_together = ('functional_data_tag', 'saved_variant')

        json_fields = ['guid', 'functional_data_tag', 'metadata', 'last_modified_date', 'created_by']


class GeneNote(ModelWithGUID):
    note = models.TextField(default="", blank=True)
    gene_id = models.CharField(max_length=20)  # ensembl ID

    def __unicode__(self):
        return "%s:%s" % (self.gene_id, (self.note or "")[:20])

    def _compute_guid(self):
        return 'GN%07d_%s' % (self.id, _slugify(str(self)))

    class Meta:
        json_fields = ['guid', 'note', 'gene_id', 'last_modified_date', 'created_by']


class LocusList(ModelWithGUID):
    """List of gene ids or regions"""

    name = models.TextField(db_index=True)
    description = models.TextField(null=True, blank=True)

    is_public = models.BooleanField(default=False)

    def __unicode__(self):
        return self.name.strip()

    def _compute_guid(self):
        return 'LL%05d_%s' % (self.id, _slugify(str(self)))

    class Meta:
        permissions = _SEQR_OBJECT_PERMISSIONS
        unique_together = ('name', 'description', 'is_public', 'created_by')

        json_fields = ['guid', 'created_by', 'created_date', 'last_modified_date', 'name', 'description', 'is_public']


class LocusListGene(ModelWithGUID):
    locus_list = models.ForeignKey('LocusList', on_delete=models.CASCADE)

    gene_id = models.TextField(db_index=True)

    description = models.TextField(null=True, blank=True)

    def __unicode__(self):
        return "%s:%s" % (self.locus_list, self.gene_id)

    def _compute_guid(self):
        return 'LLG%07d_%s' % (self.id, _slugify(str(self)))

    class Meta:
        unique_together = ('locus_list', 'gene_id')


class LocusListInterval(ModelWithGUID):
    locus_list = models.ForeignKey('LocusList', on_delete=models.CASCADE)

    genome_version = models.CharField(max_length=5, choices=GENOME_VERSION_CHOICES, default=GENOME_VERSION_GRCh37)
    chrom = models.CharField(max_length=2)
    start = models.IntegerField()
    end = models.IntegerField()

    description = models.TextField(null=True, blank=True)

    def __unicode__(self):
        return "%s:%s:%s-%s" % (self.locus_list, self.chrom, self.start, self.end)

    def _compute_guid(self):
        return 'LLI%07d_%s' % (self.id, _slugify(str(self)))

    class Meta:
        unique_together = ('locus_list', 'genome_version', 'chrom', 'start', 'end')

        json_fields = ['guid', 'genome_version', 'chrom', 'start', 'end']


class AnalysisGroup(ModelWithGUID):
    name = models.TextField()
    description = models.TextField(null=True, blank=True)

    project = models.ForeignKey('Project', on_delete=models.CASCADE)
    families = models.ManyToManyField(Family)

    def __unicode__(self):
        return self.name.strip()

    def _compute_guid(self):
        return 'AG%07d_%s' % (self.id, _slugify(str(self)))

    class Meta:
        unique_together = ('project', 'name')

        json_fields = ['guid', 'name', 'description']


class VariantSearch(ModelWithGUID):
    name = models.CharField(max_length=200, null=True)
    search = JSONField()

    def __unicode__(self):
        return self.name or self.id

    def _compute_guid(self):
        return 'VS%07d_%s' % (self.id, _slugify(self.name or ''))

    class Meta:
        unique_together = ('created_by', 'name')

        json_fields = ['guid', 'name', 'search']


class VariantSearchResults(ModelWithGUID):
    variant_search = models.ForeignKey('VariantSearch', on_delete=models.CASCADE)
    families = models.ManyToManyField('Family')
    search_hash = models.CharField(max_length=50, db_index=True, unique=True)

    def __unicode__(self):
        return self.search_hash

    def _compute_guid(self):
        return 'VSR%07d_%s' % (self.id, _slugify(str(self)))
<<<<<<< HEAD

    class Meta:
        unique_together = ('search_hash', 'sort')


class MatchmakerResult(ModelWithGUID):
    individual = models.ForeignKey(Individual, on_delete=models.PROTECT)
    result_data = JSONField()

    last_modified_by = models.ForeignKey(User, null=True, on_delete=models.SET_NULL)
    we_contacted = models.BooleanField(default=False)
    host_contacted = models.BooleanField(default=False)
    deemed_irrelevant = models.BooleanField(default=False)
    flag_for_analysis = models.BooleanField(default=False)
    comments = models.TextField(null=True, blank=True)

    def __unicode__(self):
        return '{}_{}_result'.format(self.id, str(self.individual))

    def _compute_guid(self):
        return 'MR%07d_%s' % (self.id, str(self.individual))

    class Meta:
        json_fields = [
            'guid', 'comments', 'we_contacted', 'host_contacted', 'deemed_irrelevant', 'flag_for_analysis',
            'created_date',
        ]
=======
>>>>>>> 721cff3f
<|MERGE_RESOLUTION|>--- conflicted
+++ resolved
@@ -817,10 +817,6 @@
 
     def _compute_guid(self):
         return 'VSR%07d_%s' % (self.id, _slugify(str(self)))
-<<<<<<< HEAD
-
-    class Meta:
-        unique_together = ('search_hash', 'sort')
 
 
 class MatchmakerResult(ModelWithGUID):
@@ -844,6 +840,4 @@
         json_fields = [
             'guid', 'comments', 'we_contacted', 'host_contacted', 'deemed_irrelevant', 'flag_for_analysis',
             'created_date',
-        ]
-=======
->>>>>>> 721cff3f
+        ]