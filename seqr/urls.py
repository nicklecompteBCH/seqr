--- conflicted
+++ resolved
@@ -247,12 +247,9 @@
     'staff/matchmaker_metrics': mme_metrics_proxy,
     'staff/matchmaker_submissions': mme_submissions,
     'staff/saved_variants/(?P<tag>[^/]+)': saved_variants,
-<<<<<<< HEAD
+    'staff/seqr_stats': seqr_stats,
     'staff/upload_qc_pipeline_output': receive_qc_pipeline_output,
     'staff/save_qc_pipeline_output/(?P<upload_file_id>[^/]+)': save_qc_pipeline_output,
-=======
-    'staff/seqr_stats': seqr_stats,
->>>>>>> 1440f2ef
 
     # EXTERNAL APIS: DO NOT CHANGE
     # matchmaker public facing MME URLs
