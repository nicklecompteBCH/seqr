--- conflicted
+++ resolved
@@ -1,18 +1,8 @@
-<<<<<<< HEAD
-# dev dependencies
-mock                             # mock objects for unit tests
-pip                              # make sure the latest version of pip is installed
-psutil                           # library for process and system monitoring
-responses==0.10.6
-sphinx                           # doc generator
-#selenium
-=======
 Django==1.11.26                  # core server-side framework. Behind a major version due to missing Python 2 support
 django-anymail==7.0.0            # for sending emails using cloud-based mail service providers
 django-guardian==1.5.1           # object-level permissions for database records. Behind a major version due to missing Python 2 support
 django-hijack==2.1.10            # allows admins to login as other user
 django-cors-headers==3.0.2       # allows CORS requests for client-side development
->>>>>>> e0632ff5
 
 elasticsearch==6.4.0             # elasticsearch client
 elasticsearch-dsl==6.4.0	     # elasticsearch query utilities
