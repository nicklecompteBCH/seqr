--- conflicted
+++ resolved
@@ -68,11 +68,7 @@
 #first get Exomiser built in the local maven for matchbox to import in
 #---------------------------------------------------------------------------
 
-<<<<<<< HEAD
 RUN git clone https://github.com/exomiser/Exomiser.git --branch 8.0.0
-=======
-RUN git clone https://github.com/exomiser/Exomiser
->>>>>>> 8def3b84
 WORKDIR Exomiser
 RUN $MVN clean install package
 
@@ -97,7 +93,6 @@
  && rm gsutil.tar.gz \
  && export PATH=${PATH}:/root/gsutils_dir/gsutil
 
-<<<<<<< HEAD
 # install gcsfuse
 RUN apt-get update \
  && apt-get install -y lsb-release \
@@ -107,16 +102,6 @@
  && apt-get update \
  && apt-get install -y gcsfuse \
  && mkdir /mounted-bucket
-=======
-#----now get the data and untar it
-
-WORKDIR data
-RUN /root/gsutils_dir/gsutil/gsutil -m -o GSUtil:parallel_composite_upload_threshold=150M cp gs://seqr-hail/reference_data/exomiser/exomiser-cli-8.0.0.tar.gz data.local.tar.gz \
- && tar -xzf data.local.tar.gz \
- && rm data.local.tar.gz \
- && pwd \
- && ls -l
->>>>>>> 8def3b84
 
 #----now get the data and untar it
 #WORKDIR data
@@ -133,9 +118,6 @@
 ARG MATCHBOX_SERVICE_PORT
 ENV MATCHBOX_SERVICE_PORT=$MATCHBOX_SERVICE_PORT
 
-<<<<<<< HEAD
 EXPOSE $MATCHBOX_SERVICE_PORT
 
-=======
->>>>>>> 8def3b84
-CMD ["/root/bin/entrypoint.sh"]+CMD ["/root/bin/entrypoint.sh"]
