--- conflicted
+++ resolved
@@ -9,16 +9,12 @@
 import random
 import string
 import sys
-<<<<<<< HEAD
-=======
 
 from xbrowse.core.constants import CHROMOSOME_SIZES
->>>>>>> 00ea779f
 from xbrowse.utils import compressed_file
 from xbrowse.utils import slugify
 import settings
 
-from xbrowse.core.genotype_filters import passes_genotype_filter
 from xbrowse import utils as xbrowse_utils
 from xbrowse import vcf_stuff, genomeloc
 from xbrowse.core.variant_filters import VariantFilter, passes_variant_filter
@@ -187,85 +183,6 @@
         variant = collection.find_one({'xpos': xpos, 'ref': ref, 'alt': alt})
         return Variant.fromJSON(variant)
 
-<<<<<<< HEAD
-    def get_de_novo_variants(self, project_id, family, de_novo_filter, variant_filter, quality_filter):
-
-        db_query = self._make_db_query(de_novo_filter, variant_filter)
-
-        collection = self._get_family_collection(family.project_id, family.family_id)
-        if not collection:
-            raise ValueError("Error: mongodb collection not found for project %s family %s " % (family.project_id, family.family_id))
-
-        variant_iter = (Variant.fromJSON(variant_dict) for variant_dict in  collection.find(db_query).sort('xpos').limit(settings.VARIANT_QUERY_RESULTS_LIMIT+5))
-
-        # get ids of parents in this family
-        valid_ids = set(indiv_id for indiv_id in family.individuals)
-        paternal_ids = set(i.paternal_id for i in family.get_individuals() if i.paternal_id in valid_ids)
-        maternal_ids = set(i.maternal_id for i in family.get_individuals() if i.maternal_id in valid_ids)
-        parental_ids = paternal_ids | maternal_ids
-
-        # loop over all variants returned
-        for i, variant in enumerate(variant_iter):
-            if i > settings.VARIANT_QUERY_RESULTS_LIMIT:
-                raise Exception("VARIANT_QUERY_RESULTS_LIMIT of %s exceeded for query: %s" % (settings.VARIANT_QUERY_RESULTS_LIMIT, db_query))
-
-            self.add_annotations_to_variant(variant, family.project_id)
-            if not passes_variant_filter(variant, variant_filter)[0]:
-                continue
-
-            # handle genotype filters
-            if len(parental_ids) != 2:
-                # ordinary filters for non-trios
-                for indiv_id in de_novo_filter.keys():
-                    genotype = variant.get_genotype(indiv_id)
-                    if not passes_genotype_filter(genotype, quality_filter):
-                        break
-                else:
-                    yield variant
-            else:
-                # for trios use Mark's recommended filters for de-novo variants:
-                # Hard-coded thresholds:
-                #   1) Child must have > 10% of combined Parental Read Depth
-                #   2) MinimumChildGQscore >= 20
-                #   3) MaximumParentAlleleBalance <= 5%
-                # Adjustable filters:
-                #   Variants should PASS
-                #   Child AB should be >= 20
-
-                # compute parental read depth for filter 1
-                total_parental_read_depth = 0
-                for indiv_id in parental_ids:
-                    genotype = variant.get_genotype(indiv_id)
-                    if genotype.extras and 'dp' in genotype.extras and genotype.extras['dp'] != '.':
-                        total_parental_read_depth += int(genotype.extras['dp'])
-                    else:
-                        total_parental_read_depth = None  # both parents must have DP to use the parental_read_depth filters
-                        break
-
-                for indiv_id in de_novo_filter.keys():
-                    quality_filter_temp = quality_filter.copy()  # copy before modifying
-                    if indiv_id in parental_ids:
-                        # handle one of the parents
-                        quality_filter_temp['max_ab'] = 5
-                    else:
-                        # handle child
-                        quality_filter_temp['min_gq'] = 20
-                        if total_parental_read_depth is not None:
-                            quality_filter_temp['min_dp'] = total_parental_read_depth * 0.1
-
-                    genotype = variant.get_genotype(indiv_id)
-                    if not passes_genotype_filter(genotype, quality_filter_temp):
-                        #print("%s: %s " % (variant.chr, variant.pos))
-                        break
-                else:
-                    yield variant
-
-
-
-
-
-=======
->>>>>>> 00ea779f
     #
     # New sample stuff
     #
@@ -667,15 +584,9 @@
         """Returns true if the project collection is fully loaded (this is the
         collection that stores the project-wide set of variants used for gene
         search)."""
-<<<<<<< HEAD
-        project = self._db.projects.find_one({'project_id': project_id})
-        if project is not None and "is_loaded" in project:
-            return project["is_loaded"]
-=======
         project_json = self._db.projects.find_one({'project_id': project.project_id})
         if project_json is not None and "is_loaded" in project_json:
             return project_json["is_loaded"]
->>>>>>> 00ea779f
         else:
             return False
 
