
import copy
import json
import logging
import redis
import sys

from xbrowse.core.constants import GENOME_VERSION_GRCh37, GENOME_VERSION_GRCh38, ANNOTATION_GROUPS_MAP, \
    ANNOTATION_GROUPS_MAP_INTERNAL
from xbrowse.core.genomeloc import get_chr_pos
import settings
import time

from xbrowse import genomeloc
from xbrowse.core.variant_filters import VariantFilter
from xbrowse import Variant

import datastore
from pprint import pformat

import elasticsearch
import elasticsearch_dsl
from elasticsearch_dsl import Q

from xbrowse.utils.basic_utils import _encode_name

logger = logging.getLogger()

GENOTYPE_QUERY_MAP = {

    'ref_ref': 0,
    'ref_alt': 1,
    'alt_alt': 2,

    'has_alt': {'$gte': 1},
    'has_ref': {'$in': [0,1]},

    'not_missing': {'$gte': 0},
    'missing': -1,
}


# TODO move these to a different module
polyphen_map = {
    'D': 'probably_damaging',
    'P': 'possibly_damaging',
    'B': 'benign',
    '.': None,
    '': None
}

sift_map = {
    'D': 'damaging',
    'T': 'tolerated',
    '.': None,
    '': None
}

fathmm_map = {
    'D': 'damaging',
    'T': 'tolerated',
    '.': None,
    '': None
}

muttaster_map = {
    'A': 'disease_causing',
    'D': 'disease_causing',
    'N': 'polymorphism',
    'P': 'polymorphism',
    '.': None,
    '': None
}

def _add_genotype_filter_to_variant_query(db_query, genotype_filter):
    """
    Add conditions to db_query from the genotype filter
    Edits in place, returns True if successful
    """
    for indiv_id, genotype in genotype_filter.items():
        key = 'genotypes.%s.num_alt' % indiv_id
        db_query[key] = GENOTYPE_QUERY_MAP[genotype]
    return True


def _add_index_fields_to_variant(variant_dict, annotation=None):
    """
    Add fields to the vairant dictionary that you want to index on before load it
    """
    if annotation:
        variant_dict['db_freqs'] = annotation['freqs']
        variant_dict['db_tags'] = annotation['annotation_tags']
        variant_dict['db_gene_ids'] = annotation['gene_ids']


def add_disease_genes_to_variants(gene_list_map, variants):
    """
    Take a list of variants and annotate them with disease genes
    """
    error_counter = 0
    by_gene = gene_list_map
    for variant in variants:
        gene_lists = []
        try:
            for gene_id in variant.coding_gene_ids:
                for g in by_gene[gene_id]:
                    gene_lists.append(g.name)
            variant.set_extra('disease_genes', gene_lists)
        except Exception as e:
            exc_type, exc_obj, exc_tb = sys.exc_info()
            error_counter += 1
            if error_counter > 10:
                break



class ElasticsearchDatastore(datastore.Datastore):

    def __init__(self, annotator):
        self.liftover_grch38_to_grch37 = None
        self.liftover_grch37_to_grch38 = None

        self._annotator = annotator

        self._es_client = elasticsearch.Elasticsearch(host=settings.ELASTICSEARCH_SERVICE_HOSTNAME)

        self._redis_client = None
        if settings.REDIS_SERVICE_HOSTNAME:
            self._redis_client = redis.StrictRedis(host=settings.REDIS_SERVICE_HOSTNAME)
            logger.info("Redis config: " + str(self._redis_client.config_get('*')))
            self._redis_client.config_set('maxmemory', '2500mb')
            self._redis_client.config_set('maxmemory-policy', 'allkeys-lru')

    def get_elasticsearch_variants(
            self,
            project_id,
            family_id=None,
            variant_filter=None,
            genotype_filter=None,
            variant_id_filter=None,
            quality_filter=None,
            indivs_to_consider=None,
            include_all_consequences=False,
            user=None):
        from xbrowse_server.base.models import Individual
        from xbrowse_server.mall import get_reference

        cache_key = json.dumps([
            project_id,
            family_id,
            variant_filter.toJSON() if variant_filter else None,
            genotype_filter,
            quality_filter,
            variant_id_filter,
            indivs_to_consider,
            include_all_consequences,
        ])

        cached_results = self._redis_client and self._redis_client.get(cache_key)
        if cached_results is not None:
            return json.loads(cached_results)


        if indivs_to_consider is None:
            if genotype_filter:
                indivs_to_consider = genotype_filter.keys()
            else:
                indivs_to_consider = []

        if family_id is not None:
            family_individual_ids = [i.indiv_id for i in Individual.objects.filter(family__family_id=family_id).only("indiv_id")]
        else:
            family_individual_ids = [i.indiv_id for i in Individual.objects.filter(family__project__project_id=project_id).only("indiv_id")]

        from xbrowse_server.base.models import Project, Family
        from pyliftover import LiftOver

        query_json = self._make_db_query(genotype_filter, variant_filter)

        try:
            if self.liftover_grch38_to_grch37 is None or self.liftover_grch37_to_grch38 is None:
                self.liftover_grch38_to_grch37 = LiftOver('hg38', 'hg19')
                self.liftover_grch37_to_grch38 = LiftOver('hg19', 'hg38')
        except Exception as e:
            logger.info("WARNING: Unable to set up liftover. Is there a working internet connection? " + str(e))

        if family_id is None:
            project = Project.objects.get(project_id=project_id)
            elasticsearch_index = project.get_elasticsearch_index()
            logger.info("Searching in project elasticsearch index: " + str(elasticsearch_index))
        else:
            family = Family.objects.get(project__project_id=project_id, family_id=family_id)
            elasticsearch_index = family.get_elasticsearch_index()
            project = family.project
            logger.info("Searching in family elasticsearch index: " + str(elasticsearch_index))

        if family_id is not None:
            # figure out which index to use
            # TODO add caching
            matching_indices = []
            mapping = self._es_client.indices.get_mapping(str(elasticsearch_index)+"*")

            if family_individual_ids:
                indiv_id = _encode_name(family_individual_ids[0])
                for index_name, index_mapping in mapping.items():
                    if indiv_id+"_num_alt" in index_mapping["mappings"]["variant"]["properties"]:
                        matching_indices.append(index_name)

            if not matching_indices:
                if not family_individual_ids:
                    logger.error("no individuals found for family %s" % (family_id))
                elif not mapping:
                    logger.error("no es mapping found for found with prefix %s" % (elasticsearch_index))
                else:
                    logger.error("%s not found in %s:\n%s" % (indiv_id, elasticsearch_index, pformat(index_mapping["mappings"]["variant"]["properties"])))
            else:
                logger.info("matching indices: " + str(elasticsearch_index))
                elasticsearch_index = ",".join(matching_indices)

        s = elasticsearch_dsl.Search(using=self._es_client, index=str(elasticsearch_index)+"*") #",".join(indices))

        if variant_id_filter is not None:
            variant_id_filter_term = None
            for variant_id in variant_id_filter:
                q_obj = Q('term', **{"variantId": variant_id})
                if variant_id_filter_term is None:
                    variant_id_filter_term = q_obj
                else:
                    variant_id_filter_term |= q_obj
            s = s.filter(variant_id_filter_term)

        if quality_filter is not None and indivs_to_consider:
            #'vcf_filter': u'pass', u'min_ab': 17, u'min_gq': 46
            min_ab = quality_filter.get('min_ab')
            if min_ab is not None:
                min_ab /= 100.0   # convert to fraction
            min_gq = quality_filter.get('min_gq')
            vcf_filter = quality_filter.get('vcf_filter')
            for sample_id in indivs_to_consider:
                encoded_sample_id = _encode_name(sample_id)

                #'vcf_filter': u'pass', u'min_ab': 17, u'min_gq': 46
                if min_ab:
                    s = s.filter(
                        ~Q('term', **{encoded_sample_id+"_num_alt": 1}) |
                        Q('range', **{encoded_sample_id+"_ab": {'gte': min_ab}}))
                    #logger.info("### ADDED FILTER: " + str({encoded_sample_id+"_ab": {'gte': min_ab}}))
                if min_gq:
                    s = s.filter('range', **{encoded_sample_id+"_gq": {'gte': min_gq}})
                    #logger.info("### ADDED FILTER: " + str({encoded_sample_id+"_gq": {'gte': min_gq}}))
                if vcf_filter is not None:
                    s = s.filter(~Q('exists', field='filters'))
                    #logger.info("### ADDED FILTER: " + str(~Q('exists', field='filters')))

        # parse variant query
        annotation_groups_map = ANNOTATION_GROUPS_MAP_INTERNAL if user and user.is_staff else ANNOTATION_GROUPS_MAP

        for key, value in query_json.items():
            if key == 'db_tags':
                so_annotations = query_json.get('db_tags', {}).get('$in', [])

                # handle clinvar filters
                selected_so_annotations_set = set(so_annotations)

                all_clinvar_filters_set = set(annotation_groups_map.get("clinvar", {}).get("children", []))
                selected_clinvar_filters_set = all_clinvar_filters_set & selected_so_annotations_set

                all_hgmd_filters_set = set(annotation_groups_map.get("hgmd", {}).get("children", []))
                selected_hgmd_filters_set = all_hgmd_filters_set & selected_so_annotations_set

                vep_consequences = list(selected_so_annotations_set - selected_clinvar_filters_set - selected_hgmd_filters_set)
                consequences_filter = Q("terms", transcriptConsequenceTerms=vep_consequences)

                if selected_clinvar_filters_set:
                    clinvar_clinical_significance_terms = set()
                    for clinvar_filter in selected_clinvar_filters_set:
                        # translate selected filters to the corresponding clinvar clinical consequence terms
                        if clinvar_filter == "pathogenic":
                            clinvar_clinical_significance_terms.update(["Pathogenic", "Pathogenic/Likely_pathogenic"])
                        elif clinvar_filter == "likely_pathogenic":
                            clinvar_clinical_significance_terms.update(["Likely_pathogenic", "Pathogenic/Likely_pathogenic"])
                        elif clinvar_filter == "benign":
                            clinvar_clinical_significance_terms.update(["Benign", "Benign/Likely_benign"])
                        elif clinvar_filter == "likely_benign":
                            clinvar_clinical_significance_terms.update(["Likely_benign", "Benign/Likely_benign"])
                        elif clinvar_filter == "vus_or_conflicting":
                            clinvar_clinical_significance_terms.update([
                                "Conflicting_interpretations_of_pathogenicity",
                                "Uncertain_significance",
                                "not_provided",
                                "other"])
                        else:
                            raise ValueError("Unexpected clinvar filter: " + str(clinvar_filter))

                    consequences_filter = consequences_filter | Q("terms", clinvar_clinical_significance=list(clinvar_clinical_significance_terms))

                if selected_hgmd_filters_set:
                    hgmd_class = set()
                    for hgmd_filter in selected_hgmd_filters_set:
                        # translate selected filters to the corresponding hgmd clinical consequence terms
                        if hgmd_filter == "disease_causing":
                            hgmd_class.update(["DM"])
                        elif hgmd_filter == "likely_disease_causing":
                            hgmd_class.update(["DM?"])
                        elif hgmd_filter == "hgmd_other":
                            hgmd_class.update(["DP", "DFP", "FP", "FTV"])
                        else:
                            raise ValueError("Unexpected hgmd filter: " + str(hgmd_filter))

                    consequences_filter = consequences_filter | Q("terms", hgmd_class=list(hgmd_class))

                if 'intergenic_variant' in vep_consequences:
                    # for many intergenic variants VEP doesn't add any annotations, so if user selected 'intergenic_variant', also match variants where transcriptConsequenceTerms is emtpy
                    consequences_filter = consequences_filter | ~Q('exists', field='transcriptConsequenceTerms')

                s = s.filter(consequences_filter)
                #logger.info("==> transcriptConsequenceTerms: %s" % str(vep_consequences))

            if key.startswith("genotypes"):
                sample_id = ".".join(key.split(".")[1:-1])
                encoded_sample_id = _encode_name(sample_id)
                genotype_filter = value
                #logger.info("==> genotype filter: " + str(genotype_filter))
                if type(genotype_filter) == int or type(genotype_filter) == basestring:
                    #logger.info("==> genotypes: %s" % str({encoded_sample_id+"_num_alt": genotype_filter}))
                    s = s.filter('term', **{encoded_sample_id+"_num_alt": genotype_filter})

                elif '$gte' in genotype_filter:
                    genotype_filter = {k.replace("$", ""): v for k, v in genotype_filter.items()}
                    s = s.filter('range', **{encoded_sample_id+"_num_alt": genotype_filter})
                    #logger.info("==> genotypes: %s" % str({encoded_sample_id+"_num_alt": genotype_filter}))
                elif "$in" in genotype_filter:
                    num_alt_values = genotype_filter['$in']
                    q = Q('term', **{encoded_sample_id+"_num_alt": num_alt_values[0]})
                    #logger.info("==> genotypes: %s" % str({encoded_sample_id+"_num_alt": num_alt_values[0]}))
                    for num_alt_value in num_alt_values[1:]:
                        q = q | Q('term', **{encoded_sample_id+"_num_alt": num_alt_value})
                        #logger.info("==> genotypes: %s" % str({encoded_sample_id+"_num_alt": num_alt_value}))
                    s = s.filter(q)

            if key == "db_gene_ids":
                db_gene_ids = query_json.get('db_gene_ids', {})

                exclude_genes = db_gene_ids.get('$nin', [])
                gene_ids = exclude_genes or db_gene_ids.get('$in', [])

                if exclude_genes:
                    s = s.exclude("terms", geneIds=gene_ids)
                else:
                    s = s.filter("terms",  geneIds=gene_ids)
                #logger.info("==> %s %s" % ("exclude" if exclude_genes else "include", "geneIds: " + str(gene_ids)))

            if key == "$or" and type(value) == list:
                q_terms = None
                for region_filter in value:
                    xpos_filters = region_filter.get("$and", {})

                    # for example: $or : [{'$and': [{'xpos': {'$gte': 12345}}, {'xpos': {'$lte': 54321}}]}]
                    xpos_filters_dict = {}
                    for xpos_filter in xpos_filters:
                        xpos_filter_setting = xpos_filter["xpos"]  # for example {'$gte': 12345} or {'$lte': 54321}
                        xpos_filters_dict.update(xpos_filter_setting)

                    xpos_filter_setting = {k.replace("$", ""): v for k, v in xpos_filters_dict.items()}
                    q = Q('range', **{"xpos": xpos_filter_setting})
                    if q_terms is None:
                        q_terms = q
                    else:
                        q_terms |= q
                if q_terms is not None:
                    s = s.filter(q_terms)

                #logger.info("==> xpos range: " + str({"xpos": xpos_filter_setting}))

            af_key_map = {
                "db_freqs.AF": "AF",
                "db_freqs.1kg_wgs_phase3": "g1k_POPMAX_AF",
                "db_freqs.exac_v3": "exac_AF_POPMAX",
                "db_freqs.topmed": "topmed_AF",
                "db_freqs.gnomad_exomes": "gnomad_exomes_AF_POPMAX",
                "db_freqs.gnomad_genomes": "gnomad_genomes_AF_POPMAX",
                "db_freqs.gnomad-exomes2": "gnomad_exomes_AF_POPMAX",
                "db_freqs.gnomad-genomes2": "gnomad_genomes_AF_POPMAX",
            }

            if key in af_key_map:
                filter_key = af_key_map[key]
                af_filter_setting = {k.replace("$", ""): v for k, v in value.items()}
                s = s.filter(Q('range', **{filter_key: af_filter_setting}) | ~Q('exists', field=filter_key))
                #logger.info("==> %s: %s" % (filter_key, af_filter_setting))

            ac_key_map = {
                "db_acs.AF": "AC",
                "db_acs.1kg_wgs_phase3": "g1k_AC",
                "db_acs.exac_v3": "exac_AC",
                "db_acs.topmed": "topmed_AC",
                "db_acs.gnomad_exomes": "gnomad_exomes_AC",
                "db_acs.gnomad_genomes": "gnomad_genomes_AC",
                "db_acs.gnomad-exomes2": "gnomad_exomes_AC",
                "db_acs.gnomad-genomes2": "gnomad_genomes_AC",
            }

            if key in ac_key_map:
                filter_key = ac_key_map[key]
                ac_filter_setting = {k.replace("$", ""): v for k, v in value.items()}
                s = s.filter(Q('range', **{filter_key: ac_filter_setting}) | ~Q('exists', field=filter_key))

            hemi_key_map = {
                "db_hemi.exac_v3": "exac_AC_Hemi",
                "db_hemi.gnomad_exomes": "gnomad_exomes_Hemi",
                "db_hemi.gnomad_genomes": "gnomad_genomes_Hemi",
                "db_hemi.gnomad-exomes2": "gnomad_exomes_Hemi",
                "db_hemi.gnomad-genomes2": "gnomad_genomes_Hemi",
            }

            if key in hemi_key_map:
                filter_key = hemi_key_map[key]
                hemi_filter_setting = {k.replace("$", ""): v for k, v in value.items()}
                s = s.filter(Q('range', **{filter_key: hemi_filter_setting}) | ~Q('exists', field=filter_key))

            hom_key_map = {
                "db_hom.exac_v3": "exac_AC_Hom",
                "db_hom.gnomad_exomes": "gnomad_exomes_Hom",
                "db_hom.gnomad_genomes": "gnomad_genomes_Hom",
                "db_hom.gnomad-exomes2": "gnomad_exomes_Hom",
                "db_hom.gnomad-genomes2": "gnomad_genomes_Hom",
            }

            if key in hom_key_map:
                filter_key = hom_key_map[key]
                hom_filter_setting = {k.replace("$", ""): v for k, v in value.items()}
                s = s.filter(Q('range', **{filter_key: hom_filter_setting}) | ~Q('exists', field=filter_key))

            #s = s.sort("xpos")

        #logger.info("=====")
        #logger.info("FULL QUERY OBJ: " + pformat(s.__dict__))
        #logger.info("FILTERS: " + pformat(s.to_dict()))

        # https://elasticsearch-py.readthedocs.io/en/master/helpers.html#elasticsearch.helpers.scan
        start = time.time()

        s = s.params(size=settings.VARIANT_QUERY_RESULTS_LIMIT + 1)
        if not include_all_consequences:
            s = s.source(exclude=["sortedTranscriptConsequences"])
        response = s.execute()
        logger.info("=====")

        logger.info("TOTAL: %s. Query took %s seconds" % (response.hits.total, time.time() - start))

        if response.hits.total > settings.VARIANT_QUERY_RESULTS_LIMIT + 1:
            raise Exception("this search exceeded the variant result size limit. Please set additional filters and try again.")

        #print(pformat(response.to_dict()))

        project = Project.objects.get(project_id=project_id)

        #gene_list_map = project.get_gene_list_map()

        reference = get_reference()

        #for i, hit in enumerate(response.hits):
        variant_results = []
        for i, hit in enumerate(s.scan()):  # preserve_order=True
            #logger.info("HIT %s: %s %s %s" % (i, hit["variantId"], hit["geneIds"], pformat(hit.__dict__)))
            #print("HIT %s: %s" % (i, pformat(hit.to_dict())))
            filters = ",".join(hit["filters"] or []) if "filters" in hit else ""
            genotypes = {}
            all_num_alt = []
            for individual_id in family_individual_ids:
                encoded_individual_id = _encode_name(individual_id)
                num_alt = int(hit["%s_num_alt" % encoded_individual_id]) if ("%s_num_alt" % encoded_individual_id) in hit else -1
                if num_alt is not None:
                    all_num_alt.append(num_alt)

                alleles = []
                if num_alt == 0:
                    alleles = [hit["ref"], hit["ref"]]
                elif num_alt == 1:
                    alleles = [hit["ref"], hit["alt"]]
                elif num_alt == 2:
                    alleles = [hit["alt"], hit["alt"]]
                elif num_alt == -1 or num_alt == None:
                    alleles = []
                else:
                    raise ValueError("Invalid num_alt: " + str(num_alt))

                genotypes[individual_id] = {
                    'ab': hit["%s_ab" % encoded_individual_id] if ("%s_ab" % encoded_individual_id) in hit else None,
                    'alleles': map(str, alleles),
                    'extras': {
                        'ad': hit["%s_ab" % encoded_individual_id]  if ("%s_ad" % encoded_individual_id) in hit else None,
                        'dp': hit["%s_dp" % encoded_individual_id]  if ("%s_dp" % encoded_individual_id) in hit else None,
                        #'pl': '',
                    },
                    'filter': filters or "pass",
                    'gq': hit["%s_gq" % encoded_individual_id] if ("%s_gq" % encoded_individual_id in hit and hit["%s_gq" % encoded_individual_id] is not None) else '',
                    'num_alt': num_alt,
                }

            if all([num_alt <= 0 for num_alt in all_num_alt]):
                #logger.info("Filtered out due to genotype: " + str(genotypes))
                #print("Filtered all_num_alt <= 0 - Result %s: GRCh38: %s:%s,  cadd: %s  %s - %s" % (i, hit["contig"], hit["start"], hit["cadd_PHRED"] if "cadd_PHRED" in hit else "", hit["transcriptConsequenceTerms"], all_num_alt))
                continue

            vep_annotation = json.loads(str(hit['sortedTranscriptConsequences'])) if 'sortedTranscriptConsequences' in hit else None

            if project.genome_version == GENOME_VERSION_GRCh37:
                grch38_coord = None
                if self.liftover_grch37_to_grch38:
                    grch38_coord = self.liftover_grch37_to_grch38.convert_coordinate("chr%s" % hit["contig"].replace("chr", ""), int(hit["start"]))
                    if grch38_coord and grch38_coord[0]:
                        grch38_coord = "%s-%s-%s-%s "% (grch38_coord[0][0], grch38_coord[0][1], hit["ref"], hit["alt"])
                    else:
                        grch38_coord = ""
            else:
                grch38_coord = hit["variantId"]

            if project.genome_version == GENOME_VERSION_GRCh38:
                grch37_coord = None
                if self.liftover_grch38_to_grch37:
                    grch37_coord = self.liftover_grch38_to_grch37.convert_coordinate("chr%s" % hit["contig"].replace("chr", ""), int(hit["start"]))
                    if grch37_coord and grch37_coord[0]:
                        grch37_coord = "%s-%s-%s-%s "% (grch37_coord[0][0], grch37_coord[0][1], hit["ref"], hit["alt"])
                    else:
                        grch37_coord = ""
            else:
                grch37_coord = hit["variantId"]

            result = {
                #u'_id': ObjectId('596d2207ff66f729285ca588'),
                'alt': str(hit["alt"]) if "alt" in hit else None,
                'annotation': {
                    'fathmm': fathmm_map.get(hit["dbnsfp_FATHMM_pred"].split(';')[0]) if "dbnsfp_FATHMM_pred" in hit and hit["dbnsfp_FATHMM_pred"] else None,
                    'muttaster': muttaster_map.get(hit["dbnsfp_MutationTaster_pred"].split(';')[0]) if "dbnsfp_MutationTaster_pred" in hit and hit["dbnsfp_MutationTaster_pred"] else None,
                    'polyphen': polyphen_map.get(hit["dbnsfp_Polyphen2_HVAR_pred"].split(';')[0]) if "dbnsfp_Polyphen2_HVAR_pred" in hit and hit["dbnsfp_Polyphen2_HVAR_pred"] else None,
                    'sift': sift_map.get(hit["dbnsfp_SIFT_pred"].split(';')[0]) if "dbnsfp_SIFT_pred" in hit and hit["dbnsfp_SIFT_pred"] else None,

                    'GERP_RS': hit["dbnsfp_GERP_RS"] if "dbnsfp_GERP_RS" in hit else None,
                    'phastCons100way_vertebrate': hit["dbnsfp_phastCons100way_vertebrate"] if "dbnsfp_phastCons100way_vertebrate" in hit else None,

                    'cadd_phred': hit["cadd_PHRED"] if "cadd_PHRED" in hit else None,
                    'dann_score': hit["dbnsfp_DANN_score"] if "dbnsfp_DANN_score" in hit else None,
                    'revel_score': hit["dbnsfp_REVEL_score"] if "dbnsfp_REVEL_score" in hit else None,
                    'eigen_phred': hit["eigen_Eigen_phred"] if "eigen_Eigen_phred" in hit else (hit["dbnsfp_Eigen_phred"] if "dbnsfp_Eigen_phred" in hit else None),
                    'mpc_score': hit["mpc_MPC"] if "mpc_MPC" in hit else None,

                    'annotation_tags': list(hit["transcriptConsequenceTerms"] or []) if "transcriptConsequenceTerms" in hit else None,
                    'coding_gene_ids': list(hit['codingGeneIds'] or []),
                    'gene_ids': list(hit['geneIds'] or []),
                    'vep_annotation': vep_annotation,
                    'vep_group': str(hit['mainTranscript_major_consequence'] or ""),
                    'vep_consequence': str(hit['mainTranscript_major_consequence'] or ""),
                    'main_transcript': {k.replace('mainTranscript_', ''): hit[k] for k in dir(hit) if k.startswith('mainTranscript_')},
                    'worst_vep_annotation_index': 0,
                    'worst_vep_index_per_gene': {str(hit['mainTranscript_gene_id']): 0},
                },
                'chr': hit["contig"],
                'coding_gene_ids': list(hit['codingGeneIds'] or []),
                'gene_ids': list(hit['geneIds'] or []),
                'coverage': {
                    'gnomad_exome_coverage': float(hit["gnomad_exome_coverage"] or -1) if "gnomad_exome_coverage" in hit else -1,
                    'gnomad_genome_coverage': float(hit["gnomad_genome_coverage"] or -1) if "gnomad_genome_coverage" in hit else -1,
                },
                'pop_counts': {
                    'AC': int(hit['AC'] or 0) if 'AC' in hit else None,
                    'AN': int(hit['AN'] or 0) if 'AN' in hit else None,

                    '1kg_AC': int(hit['g1k_AC'] or 0) if 'g1k_AC' in hit else None,
                    '1kg_AN': int(hit['g1k_AN'] or 0) if 'g1k_AN' in hit else None,

                    'exac_v3_AC': int(hit["exac_AC_Adj"] or 0) if "exac_Adj_AC" in hit else None,
                    'exac_v3_Het': int(hit["exac_AC_Het"] or 0) if "exac_AC_Het" in hit else None,
                    'exac_v3_Hom': int(hit["exac_AC_Hom"] or 0) if "exac_AC_Hom" in hit else None,
                    'exac_v3_Hemi': int(hit["exac_AC_Hemi"] or 0) if "exac_AC_Hemi" in hit else None,

                    'gnomad_exomes_AC': int(hit["gnomad_exomes_AC"] or 0) if "gnomad_exomes_AC" in hit else None,
                    'gnomad_exomes_Hom': int(hit["gnomad_exomes_Hom"] or 0) if "gnomad_exomes_Hom" in hit else None,
                    'gnomad_exomes_Hemi': int(hit["gnomad_exomes_Hemi"] or 0) if "gnomad_exomes_Hemi" in hit else None,
                    'gnomad_exomes_AN': int(hit["gnomad_exomes_AN"] or 0) if "gnomad_exomes_AN" in hit else None,

                    'gnomad_genomes_AC': int(hit["gnomad_genomes_AC"] or 0) if "gnomad_genomes_AC" in hit else None,
                    'gnomad_genomes_Hom': int(hit["gnomad_genomes_Hom"] or 0) if "gnomad_genomes_Hom" in hit else None,
                    'gnomad_genomes_Hemi': int(hit["gnomad_genomes_Hemi"] or 0) if "gnomad_genomes_Hemi" in hit else None,
                    'gnomad_genomes_AN': int(hit["gnomad_genomes_AN"] or 0) if "gnomad_genomes_AN" in hit else None,

                    'topmed_AC': float(hit["topmed_AC"] or 0) if "topmed_AC" in hit else None,
                    'topmed_Het': float(hit["topmed_Het"] or 0) if "topmed_Het" in hit else None,
                    'topmed_Hom': float(hit["topmed_Hom"] or 0) if "topmed_Hom" in hit else None,
                    'topmed_AN': float(hit["topmed_AN"] or 0) if "topmed_AN" in hit else None,
                },
                'db_freqs': {
                    'AF': float(hit["AF"] or 0.0) if "AF" in hit else None,
                    '1kg_wgs_AF': float(hit["g1k_AF"] or 0.0) if "g1k_AF" in hit else None,
                    '1kg_wgs_popmax_AF': float(hit["g1k_POPMAX_AF"] or 0.0) if "g1k_POPMAX_AF" in hit else None,
                    'exac_v3_AF': float(hit["exac_AF"] or 0.0) if "exac_AF" in hit else (hit["exac_AC_Adj"]/float(hit["exac_AN_Adj"]) if "exac_AC_Adj" in hit and "exac_AN_Adj"in hit and int(hit["exac_AN_Adj"] or 0) > 0 else None),
                    'exac_v3_popmax_AF': float(hit["exac_AF_POPMAX"] or 0.0) if "exac_AF_POPMAX" in hit else None,
                    'gnomad_exomes_AF': float(hit["gnomad_exomes_AF"] or 0.0) if "gnomad_exomes_AF" in hit else None,
                    'gnomad_exomes_popmax_AF': float(hit["gnomad_exomes_AF_POPMAX"] or 0.0) if "gnomad_exomes_AF_POPMAX" in hit else None,
                    'gnomad_genomes_AF': float(hit["gnomad_genomes_AF"] or 0.0) if "gnomad_genomes_AF" in hit else None,
                    'gnomad_genomes_popmax_AF': float(hit["gnomad_genomes_AF_POPMAX"] or 0.0) if "gnomad_genomes_AF_POPMAX" in hit else None,
                    'topmed_AF': float(hit["topmed_AF"] or 0.0) if "topmed_AF" in hit else None,
                },
                #'popmax_populations': {
                #    'exac_popmax': hit["exac_POPMAX"] or None,
                #    'gnomad_exomes_popmax': hit["gnomad_exomes_POPMAX"] or None,
                #    'gnomad_genomes_popmax': hit["gnomad_genomes_POPMAX"] or None,
                #},
                'db_gene_ids': list((hit["geneIds"] or []) if "geneIds" in hit else []),
                'db_tags': str(hit["transcriptConsequenceTerms"] or "") if "transcriptConsequenceTerms" in hit else None,
                'extras': {
                    'clinvar_variant_id': hit['clinvar_variation_id'] if 'clinvar_variation_id' in hit and hit['clinvar_variation_id'] else None,
                    'clinvar_allele_id': hit['clinvar_allele_id'] if 'clinvar_allele_id' in hit and hit['clinvar_allele_id'] else None,
                    'clinvar_clinsig': hit['clinvar_clinical_significance'].lower() if ('clinvar_clinical_significance' in hit) and hit['clinvar_clinical_significance'] else None,
                    'hgmd_class': hit['hgmd_class'] if 'hgmd_class' in hit and user and user.is_staff else None,
                    'hgmd_accession': hit['hgmd_accession'] if 'hgmd_accession' in hit else None,
                    'genome_version': project.genome_version,
                    'grch37_coords': grch37_coord,
                    'grch38_coords': grch38_coord,
                    'alt_allele_pos': 0,
                    'orig_alt_alleles': map(str, [a.split("-")[-1] for a in hit["originalAltAlleles"]]) if "originalAltAlleles" in hit else None
                },
                'genotypes': genotypes,
                'pos': long(hit['start']),
                'pos_end': str(hit['end']),
                'ref': str(hit['ref']),
                'vartype': 'snp' if len(hit['ref']) == len(hit['alt']) else "indel",
                'vcf_id': None,
                'xpos': long(hit["xpos"]),
                'xposx': long(hit["xpos"]),
            }

            result["annotation"]["freqs"] = result["db_freqs"]
            result["annotation"]["pop_counts"] = result["pop_counts"]
            result["annotation"]["db"] = "elasticsearch"

            result["extras"]["svlen"] = hit["SVLEN"] if "SVLEN" in hit else None
            result["extras"]["svtype"] = hit["SVTYPE"] if "SVTYPE" in hit else None


            logger.info("Result %s: GRCh37: %s GRCh38: %s:,  cadd: %s  %s - gene ids: %s, coding gene_ids: %s" % (
                i, grch37_coord, grch38_coord,
                hit["cadd_PHRED"] if "cadd_PHRED" in hit else "",
                hit["transcriptConsequenceTerms"],
                result["gene_ids"],
                result["coding_gene_ids"]))

            result["extras"]["project_id"] = project_id
            result["extras"]["family_id"] = family_id

            # add gene info
            gene_names = {}
            if vep_annotation is not None:
                gene_names = {vep_anno["gene_id"]: vep_anno.get("gene_symbol") for vep_anno in vep_annotation if vep_anno.get("gene_symbol")}

            result["extras"]["gene_names"] = gene_names

            try:
                genes = {}
                for gene_id in result["coding_gene_ids"]:
                    if gene_id:
                        genes[gene_id] = reference.get_gene_summary(gene_id)

                if not genes:
                    for gene_id in result["gene_ids"]:
                        if gene_id:
                            genes[gene_id] = reference.get_gene_summary(gene_id)

                #if not genes:
                #    genes =  {vep_anno["gene_id"]: {"symbol": vep_anno["gene_symbol"]} for vep_anno in vep_annotation}

                result["extras"]["genes"] = genes
            except Exception as e:
                exc_type, exc_obj, exc_tb = sys.exc_info()
                logger.warn("WARNING: got unexpected error in add_gene_names_to_variants: %s : line %s" % (e, exc_tb.tb_lineno))

            #add_disease_genes_to_variants(gene_list_map, [variant])
            #add_gene_databases_to_variants([variant])
            #add_gene_info_to_variants([variant])
            #add_notes_to_variants_family(family, [variant])
            #if family_id:
            #    family = Family.objects.get(project__project_id=project_id, family_id=family_id)
            #    try:
            #        notes = list(VariantNote.objects.filter(family=family, xpos=variant.xpos, ref=variant.ref, alt=variant.alt).order_by('-date_saved'))
            #        variant.set_extra('family_notes', [n.toJSON() for n in notes])
            #        tags = list(VariantTag.objects.filter(family=family, xpos=variant.xpos, ref=variant.ref, alt=variant.alt))
            #        variant.set_extra('family_tags', [t.toJSON() for t in tags])
            #    except Exception, e:
            #        print("WARNING: got unexpected error in add_notes_to_variants_family for family %s %s" % (family, e))
            variant_results.append(result)

        logger.info("Finished returning the %s variants: %s seconds" % (response.hits.total, time.time() - start))

        if self._redis_client:
            self._redis_client.set(cache_key, json.dumps(variant_results))

        return [Variant.fromJSON(variant_json) for variant_json in variant_results]

    def get_variants(self, project_id, family_id, genotype_filter=None, variant_filter=None, quality_filter=None, indivs_to_consider=None, user=None):
        for variant in self.get_elasticsearch_variants(
                project_id,
                family_id,
                variant_filter=variant_filter,
                genotype_filter=genotype_filter,
                quality_filter=quality_filter,
                indivs_to_consider=indivs_to_consider,
                user=user,
        ):

            yield variant

    def get_variants_in_gene(self, project_id, family_id, gene_id, genotype_filter=None, variant_filter=None):

        if variant_filter is None:
            modified_variant_filter = VariantFilter()
        else:
            modified_variant_filter = copy.deepcopy(variant_filter)
        modified_variant_filter.add_gene(gene_id)

        #db_query = self._make_db_query(genotype_filter, modified_variant_filter, user=None)
        raise ValueError("Not Implemented")

    def get_single_variant(self, project_id, family_id, xpos, ref, alt, user=None):
        chrom, pos = get_chr_pos(xpos)

        variant_id = "%s-%s-%s-%s" % (chrom, pos, ref, alt)

        #cache_key = (project_id, family_id, xpos, ref, alt)
        cached_results = None #self._redis_client and self._redis_client.get(cache_key)
        if cached_results is not None:
            results = [Variant.fromJSON(v) if v else None for v in json.loads(cached_results)]
        else:
<<<<<<< HEAD
            results = list(self.get_elasticsearch_variants(project_id, family_id=family_id, variant_id_filter=[variant_id], user=user, include_all_consequences=True))
            if self._redis_client:
                self._redis_client.set(cache_key, json.dumps([r.toJSON() if r else None for r in results]))
=======
            results = self.get_elasticsearch_variants(project_id, family_id=family_id, variant_id_filter=[variant_id], include_all_consequences=True)
            #if self._redis_client:
            #    self._redis_client.set(cache_key, json.dumps([r.toJSON() if r else None for r in results]))
>>>>>>> 40eed159

        if not results:
            return None

        if len(results) > 1:
            raise ValueError("Multiple variant records found for project: %s family: %s  %s-%s-%s-%s: \n %s" % (
                project_id, family_id, chrom, pos, ref, alt, "\n".join([pformat(v.toJSON()) for v in results])))

        variant = results[0]

        return variant

    def get_multiple_variants(self, project_id, family_id, xpos_ref_alt_tuples, user=None):
        """
        Get one or more specific variants in a family
        Variant should be identifiable by xpos, ref, and alt
        Note that ref and alt are just strings from the VCF (for now)
        """
        variant_ids = []
        for xpos, ref, alt in  xpos_ref_alt_tuples:
            chrom, pos = get_chr_pos(xpos)
            variant_ids.append("%s-%s-%s-%s" % (chrom, pos, ref, alt))

        #cache_key = (project_id, family_id, tuple(xpos_ref_alt_tuples))
        cached_results = None #self._redis_client and self._redis_client.get(cache_key)
        if cached_results is not None:
            results = [Variant.fromJSON(v) if v else None for v in json.loads(cached_results)]
        else:
<<<<<<< HEAD
            results = list(self.get_elasticsearch_variants(project_id, family_id=family_id, variant_id_filter=variant_ids, user=user))
=======
            results = self.get_elasticsearch_variants(project_id, family_id=family_id, variant_id_filter=variant_ids)
>>>>>>> 40eed159
            # make sure all variants in xpos_ref_alt_tuples were retrieved and are in the same order.
            # Return None for tuples that weren't found in ES.
            results_by_xpos_ref_alt = {}
            for r in results:
                results_by_xpos_ref_alt[(r.xpos, r.ref, r.alt)] = r

            # create a list that's the same length as the input list of xpos_ref_alt_tuples, putting None for
            # xpos-ref-alt's that weren't found in the elasticsearch index
            results = [results_by_xpos_ref_alt.get(t) for t in xpos_ref_alt_tuples]

            #if self._redis_client:
            #    self._redis_client.set(cache_key, json.dumps([r.toJSON() if r else None for r in results]))

        return results

    def get_variants_cohort(self, project_id, cohort_id, variant_filter=None):

        raise ValueError("Not implemented")

    def get_single_variant_cohort(self, project_id, cohort_id, xpos, ref, alt):

        raise ValueError("Not implemented")

    def get_project_variants_in_gene(self, project_id, gene_id, variant_filter=None, user=None):

        if variant_filter is None:
            modified_variant_filter = VariantFilter()
        else:
            modified_variant_filter = copy.deepcopy(variant_filter)
        modified_variant_filter.add_gene(gene_id)

        variants = [variant for variant in self.get_elasticsearch_variants(project_id, variant_filter=modified_variant_filter, user=user)]
        return variants

    def _make_db_query(self, genotype_filter=None, variant_filter=None):
        """
        Caller specifies filters to get_variants, but they are evaluated later.
        Here, we just inspect those filters and see what heuristics we can apply to avoid a full table scan,
        Query here must return a superset of the true get_variants results
        Note that the full annotation isn't stored, so use the fields added by _add_index_fields_to_variant
        """
        db_query = {}

        # genotype filter
        if genotype_filter is not None:
            _add_genotype_filter_to_variant_query(db_query, genotype_filter)

        if variant_filter:
            logger.info(pformat(variant_filter.toJSON()))

            if variant_filter.locations:
                location_ranges = []
                for i, location in enumerate(variant_filter.locations):
                    if isinstance(location, basestring):
                        chrom, pos_range = location.split(":")
                        start, end = pos_range.split("-")
                        xstart = genomeloc.get_xpos(chrom, int(start))
                        xend = genomeloc.get_xpos(chrom, int(end))
                        variant_filter.locations[i] = (xstart, xend)
                    else:
                        xstart, xend = location

                    location_ranges.append({'$and' : [ {'xpos' : {'$gte': xstart }}, {'xpos' : {'$lte': xend }}] })

                db_query['$or'] = location_ranges

            if variant_filter.so_annotations:
                db_query['db_tags'] = {'$in': variant_filter.so_annotations}
            if variant_filter.genes:
                if getattr(variant_filter, 'exclude_genes'):
                    db_query['db_gene_ids'] = {'$nin': variant_filter.genes}
                else:
                    db_query['db_gene_ids'] = {'$in': variant_filter.genes}
            if variant_filter.ref_freqs:
                for population, freq in variant_filter.ref_freqs:
                    #if population in self._annotator.reference_population_slugs:
                    db_query['db_freqs.' + population] = {'$lte': freq}
            if variant_filter.ref_acs:
                for population, ac in variant_filter.ref_acs:
                    db_query['db_acs.' + population] = {'$lte': ac}
            if variant_filter.ref_hom_hemi:
                for population, count in variant_filter.ref_hom_hemi:
                    db_query['db_hemi.' + population] = {'$lte': count}
                    db_query['db_hom.' + population] = {'$lte': count}

        return db_query

    def family_exists(self, project_id, family_id):
        from xbrowse_server.base.models import Family
        family = Family.objects.get(project__project_id=project_id, family_id=family_id)
        return family.has_variant_data()

    def get_family_status(self, project_id, family_id):
        if self.family_exists(project_id, family_id):
            return 'loaded'
        else:
            return 'not_loaded'

    def project_collection_is_loaded(self, project):
        """Returns true if the project collection is fully loaded (this is the
        collection that stores the project-wide set of variants used for gene
        search)."""

        return project.get_elasticsearch_index() is not None
<|MERGE_RESOLUTION|>--- conflicted
+++ resolved
@@ -730,15 +730,9 @@
         if cached_results is not None:
             results = [Variant.fromJSON(v) if v else None for v in json.loads(cached_results)]
         else:
-<<<<<<< HEAD
             results = list(self.get_elasticsearch_variants(project_id, family_id=family_id, variant_id_filter=[variant_id], user=user, include_all_consequences=True))
-            if self._redis_client:
-                self._redis_client.set(cache_key, json.dumps([r.toJSON() if r else None for r in results]))
-=======
-            results = self.get_elasticsearch_variants(project_id, family_id=family_id, variant_id_filter=[variant_id], include_all_consequences=True)
             #if self._redis_client:
             #    self._redis_client.set(cache_key, json.dumps([r.toJSON() if r else None for r in results]))
->>>>>>> 40eed159
 
         if not results:
             return None
@@ -767,11 +761,7 @@
         if cached_results is not None:
             results = [Variant.fromJSON(v) if v else None for v in json.loads(cached_results)]
         else:
-<<<<<<< HEAD
-            results = list(self.get_elasticsearch_variants(project_id, family_id=family_id, variant_id_filter=variant_ids, user=user))
-=======
-            results = self.get_elasticsearch_variants(project_id, family_id=family_id, variant_id_filter=variant_ids)
->>>>>>> 40eed159
+            results = self.get_elasticsearch_variants(project_id, family_id=family_id, variant_id_filter=variant_ids user=user)
             # make sure all variants in xpos_ref_alt_tuples were retrieved and are in the same order.
             # Return None for tuples that weren't found in ES.
             results_by_xpos_ref_alt = {}
